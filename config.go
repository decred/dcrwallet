// Copyright (c) 2013-2016 The btcsuite developers
// Copyright (c) 2015-2018 The Decred developers
// Use of this source code is governed by an ISC
// license that can be found in the LICENSE file.

package main

import (
	"context"
	"fmt"
	"net"
	"os"
	"os/user"
	"path/filepath"
	"runtime"
	"sort"
	"strings"

	"github.com/decred/dcrd/dcrutil"
	"github.com/decred/dcrwallet/errors"
	"github.com/decred/dcrwallet/internal/cfgutil"
	"github.com/decred/dcrwallet/netparams"
	"github.com/decred/dcrwallet/ticketbuyer"
	"github.com/decred/dcrwallet/version"
	"github.com/decred/dcrwallet/wallet"
	"github.com/decred/dcrwallet/wallet/txrules"
	"github.com/decred/slog"
	flags "github.com/jessevdk/go-flags"

	"github.com/decred/dcrwallet/dcrtxclient"
)

const (
	defaultCAFilename          = "dcrd.cert"
	defaultConfigFilename      = "dcrwallet.conf"
	defaultLogLevel            = "info"
	defaultLogDirname          = "logs"
	defaultLogFilename         = "dcrwallet.log"
	defaultRPCMaxClients       = 10
	defaultRPCMaxWebsockets    = 25
	defaultEnableTicketBuyer   = false
	defaultEnableVoting        = false
	defaultReuseAddresses      = false
	defaultRollbackTest        = false
	defaultPruneTickets        = false
	defaultPurchaseAccount     = "default"
	defaultAutomaticRepair     = false
	defaultPromptPass          = false
	defaultPass                = ""
	defaultPromptPublicPass    = false
	defaultGapLimit            = wallet.DefaultGapLimit
	defaultStakePoolColdExtKey = ""
	defaultAllowHighFees       = false

	// ticket buyer options
	defaultMaxFee                    dcrutil.Amount = 1e6
	defaultMinFee                    dcrutil.Amount = 1e5
	defaultMaxPriceScale                            = 0.0
	defaultAvgVWAPPriceDelta                        = 2880
	defaultMaxPerBlock                              = 1
	defaultBlocksToAvg                              = 11
	defaultFeeTargetScaling                         = 1.0
	defaultMaxInMempool                             = 40
	defaultExpiryDelta                              = 16
	defaultFeeSource                                = ticketbuyer.TicketFeeMedian
	defaultAvgPriceMode                             = ticketbuyer.PriceTargetVWAP
	defaultMaxPriceAbsolute                         = 0
	defaultMaxPriceRelative                         = 1.25
	defaultPriceTarget                              = 0
	defaultBalanceToMaintainAbsolute                = 0
	defaultBalanceToMaintainRelative                = 0.3
	defaultSplitTx                                  = 1

	defaultEnableDcrtxmatcher = false
	defaultTimeout            = 5

	walletDbName = "wallet.db"
)

var (
	dcrdDefaultCAFile  = filepath.Join(dcrutil.AppDataDir("dcrd", false), "rpc.cert")
	defaultAppDataDir  = dcrutil.AppDataDir("dcrwallet", false)
	defaultConfigFile  = filepath.Join(defaultAppDataDir, defaultConfigFilename)
	defaultRPCKeyFile  = filepath.Join(defaultAppDataDir, "rpc.key")
	defaultRPCCertFile = filepath.Join(defaultAppDataDir, "rpc.cert")
	defaultLogDir      = filepath.Join(defaultAppDataDir, defaultLogDirname)
)

type config struct {
	// General application behavior
	ConfigFile         *cfgutil.ExplicitString `short:"C" long:"configfile" description:"Path to configuration file"`
	ShowVersion        bool                    `short:"V" long:"version" description:"Display version information and exit"`
	Create             bool                    `long:"create" description:"Create the wallet if it does not exist"`
	CreateTemp         bool                    `long:"createtemp" description:"Create a temporary simulation wallet (pass=password) in the data directory indicated; must call with --datadir"`
	CreateWatchingOnly bool                    `long:"createwatchingonly" description:"Create the wallet and instantiate it as watching only with an HD extended pubkey"`
	AppDataDir         *cfgutil.ExplicitString `short:"A" long:"appdata" description:"Application data directory for wallet config, databases and logs"`
	TestNet            bool                    `long:"testnet" description:"Use the test network"`
	SimNet             bool                    `long:"simnet" description:"Use the simulation test network"`
	NoInitialLoad      bool                    `long:"noinitialload" description:"Defer wallet creation/opening on startup and enable loading wallets over RPC"`
	DebugLevel         string                  `short:"d" long:"debuglevel" description:"Logging level {trace, debug, info, warn, error, critical}"`
	LogDir             *cfgutil.ExplicitString `long:"logdir" description:"Directory to log output."`
	Profile            []string                `long:"profile" description:"Enable HTTP profiling this interface/port"`
	MemProfile         string                  `long:"memprofile" description:"Write mem profile to the specified file"`
	RollbackTest       bool                    `long:"rollbacktest" description:"Rollback testing is a simnet testing mode that eventually stops wallet and examines wtxmgr database integrity"`
	AutomaticRepair    bool                    `long:"automaticrepair" description:"Attempt to repair the wallet automatically if a database inconsistency is found"`

	// Wallet options
	WalletPass          string               `long:"walletpass" default-mask:"-" description:"The public wallet password -- Only required if the wallet was created with one"`
	PromptPass          bool                 `long:"promptpass" description:"The private wallet password is prompted for at start up, so the wallet starts unlocked without a time limit"`
	Pass                string               `long:"pass" description:"The private wallet passphrase"`
	PromptPublicPass    bool                 `long:"promptpublicpass" description:"The public wallet password is prompted for at start up"`
	DisallowFree        bool                 `long:"disallowfree" description:"Force transactions to always include a fee"`
	EnableTicketBuyer   bool                 `long:"enableticketbuyer" description:"Enable the automatic ticket buyer"`
	EnableVoting        bool                 `long:"enablevoting" description:"Enable creation of votes and revocations for owned tickets"`
	ReuseAddresses      bool                 `long:"reuseaddresses" description:"Reuse addresses for ticket purchase to cut down on address overuse"`
	PurchaseAccount     string               `long:"purchaseaccount" description:"Name of the account to buy tickets from"`
	PoolAddress         *cfgutil.AddressFlag `long:"pooladdress" description:"The ticket pool address where ticket fees will go to"`
	PoolFees            float64              `long:"poolfees" description:"The per-ticket fee mandated by the ticket pool as a percent (e.g. 1.00 for 1.00% fee)"`
	GapLimit            int                  `long:"gaplimit" description:"The size of gaps between used addresses.  Used for address scanning and when generating addresses with the wrap option."`
	StakePoolColdExtKey string               `long:"stakepoolcoldextkey" description:"Enables the wallet as a stake pool with an extended key in the format of \"xpub...:index\" to derive cold wallet addresses to send fees to"`
	AllowHighFees       bool                 `long:"allowhighfees" description:"Force the RPC client to use the 'allowHighFees' flag when sending transactions"`
	RelayFee            *cfgutil.AmountFlag  `long:"txfee" description:"Sets the wallet's tx fee per kb"`
	TicketFee           *cfgutil.AmountFlag  `long:"ticketfee" description:"Sets the wallet's ticket fee per kb"`

	// RPC client options
	RPCConnect       string                  `short:"c" long:"rpcconnect" description:"Hostname/IP and port of dcrd RPC server to connect to"`
	CAFile           *cfgutil.ExplicitString `long:"cafile" description:"File containing root certificates to authenticate a TLS connections with dcrd"`
	DisableClientTLS bool                    `long:"noclienttls" description:"Disable TLS for the RPC client -- NOTE: This is only allowed if the RPC client is connecting to localhost"`
	DcrdUsername     string                  `long:"dcrdusername" description:"Username for dcrd authentication"`
	DcrdPassword     string                  `long:"dcrdpassword" default-mask:"-" description:"Password for dcrd authentication"`
	Proxy            string                  `long:"proxy" description:"Connect via SOCKS5 proxy (eg. 127.0.0.1:9050)"`
	ProxyUser        string                  `long:"proxyuser" description:"Username for proxy server"`
	ProxyPass        string                  `long:"proxypass" default-mask:"-" description:"Password for proxy server"`

	// RPC server options
	//
	// The legacy server is still enabled by default (and eventually will be
	// replaced with the experimental server) so prepare for that change by
	// renaming the struct fields (but not the configuration options).
	//
	// Usernames can also be used for the consensus RPC client, so they
	// aren't considered legacy.
	RPCCert                *cfgutil.ExplicitString `long:"rpccert" description:"File containing the certificate file"`
	RPCKey                 *cfgutil.ExplicitString `long:"rpckey" description:"File containing the certificate key"`
	TLSCurve               *cfgutil.CurveFlag      `long:"tlscurve" description:"Curve to use when generating TLS keypairs"`
	OneTimeTLSKey          bool                    `long:"onetimetlskey" description:"Generate a new TLS certpair at startup, but only write the certificate to disk"`
	DisableServerTLS       bool                    `long:"noservertls" description:"Disable TLS for the RPC servers -- NOTE: This is only allowed if the RPC server is bound to localhost"`
	GRPCListeners          []string                `long:"grpclisten" description:"Listen for gRPC connections on this interface/port"`
	LegacyRPCListeners     []string                `long:"rpclisten" description:"Listen for legacy JSON-RPC connections on this interface/port"`
	NoGRPC                 bool                    `long:"nogrpc" description:"Disable the gRPC server"`
	NoLegacyRPC            bool                    `long:"nolegacyrpc" description:"Disable the legacy JSON-RPC server"`
	LegacyRPCMaxClients    int64                   `long:"rpcmaxclients" description:"Max number of legacy JSON-RPC clients for standard connections"`
	LegacyRPCMaxWebsockets int64                   `long:"rpcmaxwebsockets" description:"Max number of legacy JSON-RPC websocket connections"`
	Username               string                  `short:"u" long:"username" description:"Username for legacy JSON-RPC and dcrd authentication (if dcrdusername is unset)"`
	Password               string                  `short:"P" long:"password" default-mask:"-" description:"Password for legacy JSON-RPC and dcrd authentication (if dcrdpassword is unset)"`

	// IPC options
	PipeTx            *uint `long:"pipetx" description:"File descriptor or handle of write end pipe to enable child -> parent process communication"`
	PipeRx            *uint `long:"piperx" description:"File descriptor or handle of read end pipe to enable parent -> child process communication"`
	RPCListenerEvents bool  `long:"rpclistenerevents" description:"Notify JSON-RPC and gRPC listener addresses over the TX pipe"`

	TBOpts ticketBuyerOptions `group:"Ticket Buyer Options" namespace:"ticketbuyer"`
	tbCfg  ticketbuyer.Config

	DcrtxClientOpts   dcrtxClientOptions `group:"Dcrtxmatcher Client" namespace:"dcrtxclient"`
	DcrtxClientConfig *dcrtxclient.Config

	// Deprecated options
	DataDir        *cfgutil.ExplicitString `short:"b" long:"datadir" default-mask:"-" description:"DEPRECATED -- use appdata instead"`
	PruneTickets   bool                    `long:"prunetickets" description:"DEPRECATED -- old tickets are always pruned"`
	TicketAddress  *cfgutil.AddressFlag    `long:"ticketaddress" description:"DEPRECATED -- use ticketbuyer.votingaddress instead"`
	AddrIdxScanLen int                     `long:"addridxscanlen" description:"DEPRECATED -- use gaplimit instead"`
}

type ticketBuyerOptions struct {
	AvgPriceMode              string               `long:"avgpricemode" description:"The mode to use for calculating the average price if pricetarget is disabled (vwap, pool, dual)"`
	AvgPriceVWAPDelta         int                  `long:"avgpricevwapdelta" description:"The number of blocks to use from the current block to calculate the VWAP"`
	MaxFee                    *cfgutil.AmountFlag  `long:"maxfee" description:"Maximum ticket fee per KB"`
	MinFee                    *cfgutil.AmountFlag  `long:"minfee" description:"Minimum ticket fee per KB"`
	FeeSource                 string               `long:"feesource" description:"The fee source to use for ticket fee per KB (median or mean)"`
	MaxPerBlock               int                  `long:"maxperblock" description:"Maximum tickets per block, with negative numbers indicating buy one ticket every 1-in-n blocks"`
	BlocksToAvg               int                  `long:"blockstoavg" description:"Number of blocks to average for fees calculation"`
	FeeTargetScaling          float64              `long:"feetargetscaling" description:"Scaling factor for setting the ticket fee, multiplies by the average fee"`
	MaxInMempool              int                  `long:"maxinmempool" description:"The maximum number of your tickets allowed in mempool before purchasing more tickets"`
	ExpiryDelta               int                  `long:"expirydelta" description:"Number of blocks in the future before the ticket expires"`
	MaxPriceAbsolute          *cfgutil.AmountFlag  `long:"maxpriceabsolute" description:"Maximum absolute price to purchase a ticket"`
	MaxPriceRelative          float64              `long:"maxpricerelative" description:"Scaling factor for setting the maximum price, multiplies by the average price"`
	BalanceToMaintainAbsolute *cfgutil.AmountFlag  `long:"balancetomaintainabsolute" description:"Amount of funds to keep in wallet when stake mining"`
	BalanceToMaintainRelative float64              `long:"balancetomaintainrelative" description:"Proportion of funds to leave in wallet when stake mining"`
	NoSpreadTicketPurchases   bool                 `long:"nospreadticketpurchases" description:"Do not spread ticket purchases evenly throughout the window"`
	DontWaitForTickets        bool                 `long:"dontwaitfortickets" description:"Don't wait until your last round of tickets have entered the blockchain to attempt to purchase more"`
	VotingAddress             *cfgutil.AddressFlag `long:"votingaddress" description:"Purchase tickets with voting rights assigned to this address"`
	SplitTx                   uint32               `long:"splittx" description:"Use split transactions to limit the number of ticket purchase inputs"`

	// Deprecated options
	MaxPriceScale         float64             `long:"maxpricescale" description:"DEPRECATED -- Attempt to prevent the stake difficulty from going above this multiplier (>1.0) by manipulation, 0 to disable"`
	PriceTarget           *cfgutil.AmountFlag `long:"pricetarget" description:"DEPRECATED -- A target to try to seek setting the stake price to rather than meeting the average price, 0 to disable"`
	SpreadTicketPurchases bool                `long:"spreadticketpurchases" description:"DEPRECATED -- Spread ticket purchases evenly throughout the window"`
}

type dcrtxClientOptions struct {
	Enable  bool   `long:"enable" description:"Enable wallet to join other participants in purchasing tickets in a single transaction"`
	Address string `long:"address" description:"Dcrtxmatcher Server hostname"`
	Timeout uint32 `long:"timeout" description:"Dcrtxmatcher Server request join timeout"`
}

// cleanAndExpandPath expands environement variables and leading ~ in the
// passed path, cleans the result, and returns it.
func cleanAndExpandPath(path string) string {
	// Do not try to clean the empty string
	if path == "" {
		return ""
	}

	// NOTE: The os.ExpandEnv doesn't work with Windows cmd.exe-style
	// %VARIABLE%, but they variables can still be expanded via POSIX-style
	// $VARIABLE.
	path = os.ExpandEnv(path)

	if !strings.HasPrefix(path, "~") {
		return filepath.Clean(path)
	}

	// Expand initial ~ to the current user's home directory, or ~otheruser
	// to otheruser's home directory.  On Windows, both forward and backward
	// slashes can be used.
	path = path[1:]

	var pathSeparators string
	if runtime.GOOS == "windows" {
		pathSeparators = string(os.PathSeparator) + "/"
	} else {
		pathSeparators = string(os.PathSeparator)
	}

	userName := ""
	if i := strings.IndexAny(path, pathSeparators); i != -1 {
		userName = path[:i]
		path = path[i:]
	}

	homeDir := ""
	var u *user.User
	var err error
	if userName == "" {
		u, err = user.Current()
	} else {
		u, err = user.Lookup(userName)
	}
	if err == nil {
		homeDir = u.HomeDir
	}
	// Fallback to CWD if user lookup fails or user has no home directory.
	if homeDir == "" {
		homeDir = "."
	}

	return filepath.Join(homeDir, path)
}

// validLogLevel returns whether or not logLevel is a valid debug log level.
func validLogLevel(logLevel string) bool {
	_, ok := slog.LevelFromString(logLevel)
	return ok
}

// supportedSubsystems returns a sorted slice of the supported subsystems for
// logging purposes.
func supportedSubsystems() []string {
	// Convert the subsystemLoggers map keys to a slice.
	subsystems := make([]string, 0, len(subsystemLoggers))
	for subsysID := range subsystemLoggers {
		subsystems = append(subsystems, subsysID)
	}

	// Sort the subsytems for stable display.
	sort.Strings(subsystems)
	return subsystems
}

// parseAndSetDebugLevels attempts to parse the specified debug level and set
// the levels accordingly.  An appropriate error is returned if anything is
// invalid.
func parseAndSetDebugLevels(debugLevel string) error {
	// When the specified string doesn't have any delimters, treat it as
	// the log level for all subsystems.
	if !strings.Contains(debugLevel, ",") && !strings.Contains(debugLevel, "=") {
		// Validate debug log level.
		if !validLogLevel(debugLevel) {
			str := "The specified debug level [%v] is invalid"
			return errors.Errorf(str, debugLevel)
		}

		// Change the logging level for all subsystems.
		setLogLevels(debugLevel)

		return nil
	}

	// Split the specified string into subsystem/level pairs while detecting
	// issues and update the log levels accordingly.
	for _, logLevelPair := range strings.Split(debugLevel, ",") {
		if !strings.Contains(logLevelPair, "=") {
			str := "The specified debug level contains an invalid " +
				"subsystem/level pair [%v]"
			return errors.Errorf(str, logLevelPair)
		}

		// Extract the specified subsystem and log level.
		fields := strings.Split(logLevelPair, "=")
		subsysID, logLevel := fields[0], fields[1]

		// Validate subsystem.
		if _, exists := subsystemLoggers[subsysID]; !exists {
			str := "The specified subsystem [%v] is invalid -- " +
				"supported subsytems %v"
			return errors.Errorf(str, subsysID, supportedSubsystems())
		}

		// Validate log level.
		if !validLogLevel(logLevel) {
			str := "The specified debug level [%v] is invalid"
			return errors.Errorf(str, logLevel)
		}

		setLogLevel(subsysID, logLevel)
	}

	return nil
}

// loadConfig initializes and parses the config using a config file and command
// line options.
//
// The configuration proceeds as follows:
//      1) Start with a default config with sane settings
//      2) Pre-parse the command line to check for an alternative config file
//      3) Load configuration file overwriting defaults with any specified options
//      4) Parse CLI options and overwrite/add any specified options
//
// The above results in dcrwallet functioning properly without any config
// settings while still allowing the user to override settings with config files
// and command line options.  Command line options always take precedence.
// The bool returned indicates whether or not the wallet was recreated from a
// seed and needs to perform the initial resync. The []byte is the private
// passphrase required to do the sync for this special case.
func loadConfig(ctx context.Context) (*config, []string, error) {
	loadConfigError := func(err error) (*config, []string, error) {
		return nil, nil, err
	}

	// Default config.
	cfg := config{
		DebugLevel:             defaultLogLevel,
		ConfigFile:             cfgutil.NewExplicitString(defaultConfigFile),
		AppDataDir:             cfgutil.NewExplicitString(defaultAppDataDir),
		LogDir:                 cfgutil.NewExplicitString(defaultLogDir),
		WalletPass:             wallet.InsecurePubPassphrase,
		CAFile:                 cfgutil.NewExplicitString(""),
		PromptPass:             defaultPromptPass,
		Pass:                   defaultPass,
		PromptPublicPass:       defaultPromptPublicPass,
		RPCKey:                 cfgutil.NewExplicitString(defaultRPCKeyFile),
		RPCCert:                cfgutil.NewExplicitString(defaultRPCCertFile),
		TLSCurve:               cfgutil.NewCurveFlag(cfgutil.CurveP521),
		LegacyRPCMaxClients:    defaultRPCMaxClients,
		LegacyRPCMaxWebsockets: defaultRPCMaxWebsockets,
		EnableTicketBuyer:      defaultEnableTicketBuyer,
		EnableVoting:           defaultEnableVoting,
		ReuseAddresses:         defaultReuseAddresses,
		RollbackTest:           defaultRollbackTest,
		PruneTickets:           defaultPruneTickets,
		PurchaseAccount:        defaultPurchaseAccount,
		AutomaticRepair:        defaultAutomaticRepair,
		GapLimit:               defaultGapLimit,
		StakePoolColdExtKey:    defaultStakePoolColdExtKey,
		AllowHighFees:          defaultAllowHighFees,
		RelayFee:               cfgutil.NewAmountFlag(txrules.DefaultRelayFeePerKb),
		TicketFee:              cfgutil.NewAmountFlag(txrules.DefaultRelayFeePerKb),
		PoolAddress:            cfgutil.NewAddressFlag(nil),

		// TODO: DEPRECATED - remove.
		DataDir:        cfgutil.NewExplicitString(defaultAppDataDir),
		TicketAddress:  cfgutil.NewAddressFlag(nil),
		AddrIdxScanLen: defaultGapLimit,

		// Ticket Buyer Options
		TBOpts: ticketBuyerOptions{
			MaxPriceScale:             defaultMaxPriceScale,
			AvgPriceMode:              defaultAvgPriceMode,
			AvgPriceVWAPDelta:         defaultAvgVWAPPriceDelta,
			MaxFee:                    cfgutil.NewAmountFlag(defaultMaxFee),
			MinFee:                    cfgutil.NewAmountFlag(defaultMinFee),
			FeeSource:                 defaultFeeSource,
			MaxPerBlock:               defaultMaxPerBlock,
			BlocksToAvg:               defaultBlocksToAvg,
			FeeTargetScaling:          defaultFeeTargetScaling,
			MaxInMempool:              defaultMaxInMempool,
			ExpiryDelta:               defaultExpiryDelta,
			MaxPriceAbsolute:          cfgutil.NewAmountFlag(defaultMaxPriceAbsolute),
			MaxPriceRelative:          defaultMaxPriceRelative,
			PriceTarget:               cfgutil.NewAmountFlag(defaultPriceTarget),
			BalanceToMaintainAbsolute: cfgutil.NewAmountFlag(defaultBalanceToMaintainAbsolute),
			BalanceToMaintainRelative: defaultBalanceToMaintainRelative,
			VotingAddress:             cfgutil.NewAddressFlag(nil),

			SplitTx: defaultSplitTx,
		},

		DcrtxClientOpts: dcrtxClientOptions{
			Enable:  defaultEnableDcrtxmatcher,
			Timeout: defaultTimeout,
		},
	}

	// Pre-parse the command line options to see if an alternative config
	// file or the version flag was specified.
	preCfg := cfg
	preParser := flags.NewParser(&preCfg, flags.Default)
	_, err := preParser.Parse()
	if err != nil {
		e, ok := err.(*flags.Error)
		if ok && e.Type == flags.ErrHelp {
			os.Exit(0)
		}
		preParser.WriteHelp(os.Stderr)
		return loadConfigError(err)
	}

	// Show the version and exit if the version flag was specified.
	funcName := "loadConfig"
	appName := filepath.Base(os.Args[0])
	appName = strings.TrimSuffix(appName, filepath.Ext(appName))
	usageMessage := fmt.Sprintf("Use %s -h to show usage", appName)
	if preCfg.ShowVersion {
		fmt.Printf("%s version %s (Go version %s)\n", appName, version.String(), runtime.Version())
		os.Exit(0)
	}

	// Load additional config from file.
	var configFileError error
	parser := flags.NewParser(&cfg, flags.Default)
	configFilePath := preCfg.ConfigFile.Value
	if preCfg.ConfigFile.ExplicitlySet() {
		configFilePath = cleanAndExpandPath(configFilePath)
	} else {
		appDataDir := preCfg.AppDataDir.Value
		if !preCfg.AppDataDir.ExplicitlySet() && preCfg.DataDir.ExplicitlySet() {
			appDataDir = cleanAndExpandPath(preCfg.DataDir.Value)
		}
		if appDataDir != defaultAppDataDir {
			configFilePath = filepath.Join(appDataDir, defaultConfigFilename)
		}
	}
	err = flags.NewIniParser(parser).ParseFile(configFilePath)
	if err != nil {
		if _, ok := err.(*os.PathError); !ok {
			fmt.Fprintln(os.Stderr, err)
			parser.WriteHelp(os.Stderr)
			return loadConfigError(err)
		}
		configFileError = err
	}

	// Parse command line options again to ensure they take precedence.
	remainingArgs, err := parser.Parse()
	if err != nil {
		if e, ok := err.(*flags.Error); !ok || e.Type != flags.ErrHelp {
			parser.WriteHelp(os.Stderr)
		}
		return loadConfigError(err)
	}

	// If an alternate data directory was specified, and paths with defaults
	// relative to the data dir are unchanged, modify each path to be
	// relative to the new data dir.
	if cfg.AppDataDir.ExplicitlySet() {
		cfg.AppDataDir.Value = cleanAndExpandPath(cfg.AppDataDir.Value)
		if !cfg.RPCKey.ExplicitlySet() {
			cfg.RPCKey.Value = filepath.Join(cfg.AppDataDir.Value, "rpc.key")
		}
		if !cfg.RPCCert.ExplicitlySet() {
			cfg.RPCCert.Value = filepath.Join(cfg.AppDataDir.Value, "rpc.cert")
		}
		if !cfg.LogDir.ExplicitlySet() {
			cfg.LogDir.Value = filepath.Join(cfg.AppDataDir.Value, defaultLogDirname)
		}
	}

	// Choose the active network params based on the selected network.
	// Multiple networks can't be selected simultaneously.
	numNets := 0
	if cfg.TestNet {
		activeNet = &netparams.TestNet2Params
		numNets++
	}
	if cfg.SimNet {
		activeNet = &netparams.SimNetParams
		numNets++
	}
	if numNets > 1 {
		str := "%s: The testnet and simnet params can't be used " +
			"together -- choose one"
		err := errors.Errorf(str, "loadConfig")
		fmt.Fprintln(os.Stderr, err)
		return loadConfigError(err)
	}

	// Append the network type to the log directory so it is "namespaced"
	// per network.
	cfg.LogDir.Value = cleanAndExpandPath(cfg.LogDir.Value)
	cfg.LogDir.Value = filepath.Join(cfg.LogDir.Value, activeNet.Params.Name)

	// Special show command to list supported subsystems and exit.
	if cfg.DebugLevel == "show" {
		fmt.Println("Supported subsystems", supportedSubsystems())
		os.Exit(0)
	}

	// Initialize log rotation.  After log rotation has been initialized, the
	// logger variables may be used.
	initLogRotator(filepath.Join(cfg.LogDir.Value, defaultLogFilename))

	// Parse, validate, and set debug log level(s).
	if err := parseAndSetDebugLevels(cfg.DebugLevel); err != nil {
		err := errors.Errorf("%s: %v", "loadConfig", err.Error())
		fmt.Fprintln(os.Stderr, err)
		parser.WriteHelp(os.Stderr)
		return loadConfigError(err)
	}

	// Error and shutdown if config file is specified on the command line
	// but cannot be found.
	if configFileError != nil && cfg.ConfigFile.ExplicitlySet() {
		if preCfg.ConfigFile.ExplicitlySet() || cfg.ConfigFile.ExplicitlySet() {
			log.Errorf("%v", configFileError)
			return loadConfigError(configFileError)
		}
	}

	// Warn about missing config file after the final command line parse
	// succeeds.  This prevents the warning on help messages and invalid
	// options.
	if configFileError != nil {
		log.Warnf("%v", configFileError)
	}

	// Check deprecated options.  The new options receive priority when both
	// are changed from the default.
	if cfg.DataDir.ExplicitlySet() {
		fmt.Fprintln(os.Stderr, "datadir option has been replaced by "+
			"appdata -- please update your config")
		if !cfg.AppDataDir.ExplicitlySet() {
			cfg.AppDataDir.Value = cfg.DataDir.Value
		}
	}
	if cfg.PruneTickets {
		fmt.Fprintln(os.Stderr, "prunetickets option is no longer necessary "+
			"or used -- please update your config")
	}

	if cfg.TBOpts.SpreadTicketPurchases {
		fmt.Fprintln(os.Stderr, "ticketbuyer.spreadticketpurchases option "+
			"has been replaced by ticketbuyer.nospreadticketpurchases -- "+
			"please update your config")
	}

	// Make sure the fee source type given is valid.
	switch cfg.TBOpts.FeeSource {
	case ticketbuyer.TicketFeeMean:
	case ticketbuyer.TicketFeeMedian:
	default:
		str := "%s: Invalid fee source '%s'"
		err := errors.Errorf(str, funcName, cfg.TBOpts.FeeSource)
		fmt.Fprintln(os.Stderr, err)
		return loadConfigError(err)
	}

	// Make sure a valid average price mode is given.
	switch cfg.TBOpts.AvgPriceMode {
	case ticketbuyer.PriceTargetVWAP:
	case ticketbuyer.PriceTargetPool:
	case ticketbuyer.PriceTargetDual:
	default:
		str := "%s: Invalid average price mode '%s'"
		err := errors.Errorf(str, funcName, cfg.TBOpts.AvgPriceMode)
		fmt.Fprintln(os.Stderr, err)
		return loadConfigError(err)
	}

	// Sanity check MaxPriceRelative
	if cfg.TBOpts.MaxPriceRelative < 0 {
		str := "%s: maxpricerelative cannot be negative: %v"
		err := errors.Errorf(str, funcName, cfg.TBOpts.MaxPriceRelative)
		fmt.Fprintln(os.Stderr, err)
		return loadConfigError(err)
	}

	// Sanity check MinFee and MaxFee
	if cfg.TBOpts.MinFee.ToCoin() > cfg.TBOpts.MaxFee.ToCoin() {
		str := "%s: minfee cannot be higher than maxfee: (min %v, max %v)"
		err := errors.Errorf(str, funcName, cfg.TBOpts.MinFee, cfg.TBOpts.MaxFee)
		fmt.Fprintln(os.Stderr, err)
		return loadConfigError(err)
	}
	if cfg.TBOpts.MaxFee.ToCoin() < 0 {
		str := "%s: maxfee cannot be less than zero: %v"
		err := errors.Errorf(str, funcName, cfg.TBOpts.MaxFee)
		fmt.Fprintln(os.Stderr, err)
		return loadConfigError(err)
	}
	if cfg.TBOpts.MinFee.ToCoin() < 0 {
		str := "%s: minfee cannot be less than zero: %v"
		err := errors.Errorf(str, funcName, cfg.TBOpts.MinFee)
		fmt.Fprintln(os.Stderr, err)
		return loadConfigError(err)
	}

	// Sanity check BalanceToMaintainAbsolute
	if cfg.TBOpts.BalanceToMaintainAbsolute.ToCoin() < 0 {
		str := "%s: balancetomaintainabsolute cannot be negative: %v"
		err := errors.Errorf(str, funcName, cfg.TBOpts.BalanceToMaintainAbsolute)
		fmt.Fprintln(os.Stderr, err)
		return loadConfigError(err)
	}

	// Sanity check BalanceToMaintainRelative
	if cfg.TBOpts.BalanceToMaintainRelative < 0 {
		str := "%s: balancetomaintainabsolute cannot be negative: %v"
		err := errors.Errorf(str, funcName, cfg.TBOpts.BalanceToMaintainRelative)
		fmt.Fprintln(os.Stderr, err)
		return loadConfigError(err)
	}
	if cfg.TBOpts.BalanceToMaintainRelative > 1 {
		str := "%s: balancetomaintainrelative cannot be greater then 1: %v"
		err := errors.Errorf(str, funcName, cfg.TBOpts.BalanceToMaintainRelative)
		fmt.Fprintln(os.Stderr, err)
		return loadConfigError(err)
	}

	// Sanity check ExpiryDelta
<<<<<<< HEAD
	if cfg.TBOpts.ExpiryDelta < 0 {
		str := "%s: expirydelta cannot be negative: %v"
		err := fmt.Errorf(str, funcName, cfg.TBOpts.ExpiryDelta)
=======
	if cfg.TBOpts.ExpiryDelta <= 0 {
		str := "%s: expirydelta must be greater then zero: %v"
		err := errors.Errorf(str, funcName, cfg.TBOpts.ExpiryDelta)
>>>>>>> 69f2e3bd
		fmt.Fprintln(os.Stderr, err)
		return loadConfigError(err)
	}

	// Exit if you try to use a simulation wallet with a standard
	// data directory.
	if !(cfg.AppDataDir.ExplicitlySet() || cfg.DataDir.ExplicitlySet()) && cfg.CreateTemp {
		fmt.Fprintln(os.Stderr, "Tried to create a temporary simulation "+
			"wallet, but failed to specify data directory!")
		os.Exit(0)
	}

	// Exit if you try to use a simulation wallet on anything other than
	// simnet or testnet.
	if !cfg.SimNet && cfg.CreateTemp {
		fmt.Fprintln(os.Stderr, "Tried to create a temporary simulation "+
			"wallet for network other than simnet!")
		os.Exit(0)
	}

	// Warn if rollback testing is enabled, as this feature was removed.
	if cfg.RollbackTest {
		fmt.Fprintln(os.Stderr, "WARN: Rollback testing no longer exists")
	}

	// Ensure the wallet exists or create it when the create flag is set.
	netDir := networkDir(cfg.AppDataDir.Value, activeNet.Params)
	dbPath := filepath.Join(netDir, walletDbName)

	if cfg.CreateTemp && cfg.Create {
		err := errors.Errorf("The flags --create and --createtemp can not " +
			"be specified together. Use --help for more information.")
		fmt.Fprintln(os.Stderr, err)
		return loadConfigError(err)
	}

	dbFileExists, err := cfgutil.FileExists(dbPath)
	if err != nil {
		fmt.Fprintln(os.Stderr, err)
		return loadConfigError(err)
	}

	if cfg.CreateTemp {
		tempWalletExists := false

		if dbFileExists {
			str := fmt.Sprintf("The wallet already exists. Loading this " +
				"wallet instead.")
			fmt.Fprintln(os.Stdout, str)
			tempWalletExists = true
		}

		// Ensure the data directory for the network exists.
		if err := checkCreateDir(netDir); err != nil {
			fmt.Fprintln(os.Stderr, err)
			return loadConfigError(err)
		}

		if !tempWalletExists {
			// Perform the initial wallet creation wizard.
			if err := createSimulationWallet(&cfg); err != nil {
				fmt.Fprintln(os.Stderr, "Unable to create wallet:", err)
				return loadConfigError(err)
			}
		}
	} else if cfg.Create || cfg.CreateWatchingOnly {
		// Error if the create flag is set and the wallet already
		// exists.
		if dbFileExists {
			err := errors.Errorf("The wallet database file `%v` "+
				"already exists.", dbPath)
			fmt.Fprintln(os.Stderr, err)
			return loadConfigError(err)
		}

		// Ensure the data directory for the network exists.
		if err := checkCreateDir(netDir); err != nil {
			fmt.Fprintln(os.Stderr, err)
			return loadConfigError(err)
		}

		// Perform the initial wallet creation wizard.
		os.Stdout.Sync()
		if cfg.CreateWatchingOnly {
			err = createWatchingOnlyWallet(&cfg)
		} else {
			err = createWallet(ctx, &cfg)
		}
		if err != nil {
			fmt.Fprintln(os.Stderr, "Unable to create wallet:", err)
			return loadConfigError(err)
		}

		// Created successfully, so exit now with success.
		os.Exit(0)
	} else if !dbFileExists && !cfg.NoInitialLoad {
		err := errors.Errorf("The wallet does not exist.  Run with the " +
			"--create option to initialize and create it.")
		fmt.Fprintln(os.Stderr, err)
		return loadConfigError(err)
	}

	if cfg.PoolFees != 0.0 {
		if !txrules.ValidPoolFeeRate(cfg.PoolFees) {
			err := errors.E(errors.Invalid, errors.Errorf("pool fee rate %v", cfg.PoolFees))
			fmt.Fprintln(os.Stderr, err.Error())
			fmt.Fprintln(os.Stderr, usageMessage)
			return loadConfigError(err)
		}
	}

	if cfg.RPCConnect == "" {
		cfg.RPCConnect = net.JoinHostPort("localhost", activeNet.JSONRPCClientPort)
	}

	// Add default port to connect flag if missing.
	cfg.RPCConnect, err = cfgutil.NormalizeAddress(cfg.RPCConnect,
		activeNet.JSONRPCClientPort)
	if err != nil {
		fmt.Fprintf(os.Stderr,
			"Invalid rpcconnect network address: %v\n", err)
		return loadConfigError(err)
	}

	localhostListeners := map[string]struct{}{
		"localhost": {},
		"127.0.0.1": {},
		"::1":       {},
	}
	RPCHost, _, err := net.SplitHostPort(cfg.RPCConnect)
	if err != nil {
		return loadConfigError(err)
	}
	if cfg.DisableClientTLS {
		if _, ok := localhostListeners[RPCHost]; !ok {
			str := "%s: the --noclienttls option may not be used " +
				"when connecting RPC to non localhost " +
				"addresses: %s"
			err := errors.Errorf(str, funcName, cfg.RPCConnect)
			fmt.Fprintln(os.Stderr, err)
			fmt.Fprintln(os.Stderr, usageMessage)
			return loadConfigError(err)
		}
	} else {
		// If CAFile is unset, choose either the copy or local dcrd cert.
		if !cfg.CAFile.ExplicitlySet() {
			cfg.CAFile.Value = filepath.Join(cfg.AppDataDir.Value, defaultCAFilename)

			// If the CA copy does not exist, check if we're connecting to
			// a local dcrd and switch to its RPC cert if it exists.
			certExists, err := cfgutil.FileExists(cfg.CAFile.Value)
			if err != nil {
				fmt.Fprintln(os.Stderr, err)
				return loadConfigError(err)
			}
			if !certExists {
				if _, ok := localhostListeners[RPCHost]; ok {
					dcrdCertExists, err := cfgutil.FileExists(
						dcrdDefaultCAFile)
					if err != nil {
						fmt.Fprintln(os.Stderr, err)
						return loadConfigError(err)
					}
					if dcrdCertExists {
						cfg.CAFile.Value = dcrdDefaultCAFile
					}
				}
			}
		}
	}

	// Default to localhost listen addresses if no listeners were manually
	// specified.  When the RPC server is configured to be disabled, remove all
	// listeners so it is not started.
	localhostAddrs, err := net.LookupHost("localhost")
	if err != nil {
		return loadConfigError(err)
	}
	if len(cfg.GRPCListeners) == 0 && !cfg.NoGRPC {
		cfg.GRPCListeners = make([]string, 0, len(localhostAddrs))
		for _, addr := range localhostAddrs {
			cfg.GRPCListeners = append(cfg.GRPCListeners,
				net.JoinHostPort(addr, activeNet.GRPCServerPort))
		}
	} else if cfg.NoGRPC {
		cfg.GRPCListeners = nil
	}
	if len(cfg.LegacyRPCListeners) == 0 && !cfg.NoLegacyRPC {
		cfg.LegacyRPCListeners = make([]string, 0, len(localhostAddrs))
		for _, addr := range localhostAddrs {
			cfg.LegacyRPCListeners = append(cfg.LegacyRPCListeners,
				net.JoinHostPort(addr, activeNet.JSONRPCServerPort))
		}
	} else if cfg.NoLegacyRPC {
		cfg.LegacyRPCListeners = nil
	}

	// Add default port to all rpc listener addresses if needed and remove
	// duplicate addresses.
	cfg.LegacyRPCListeners, err = cfgutil.NormalizeAddresses(
		cfg.LegacyRPCListeners, activeNet.JSONRPCServerPort)
	if err != nil {
		fmt.Fprintf(os.Stderr,
			"Invalid network address in legacy RPC listeners: %v\n", err)
		return loadConfigError(err)
	}
	cfg.GRPCListeners, err = cfgutil.NormalizeAddresses(
		cfg.GRPCListeners, activeNet.GRPCServerPort)
	if err != nil {
		fmt.Fprintf(os.Stderr,
			"Invalid network address in RPC listeners: %v\n", err)
		return loadConfigError(err)
	}

	// Both RPC servers may not listen on the same interface/port, with the
	// exception of listeners using port 0.
	if len(cfg.LegacyRPCListeners) > 0 && len(cfg.GRPCListeners) > 0 {
		seenAddresses := make(map[string]struct{}, len(cfg.LegacyRPCListeners))
		for _, addr := range cfg.LegacyRPCListeners {
			seenAddresses[addr] = struct{}{}
		}
		for _, addr := range cfg.GRPCListeners {
			_, seen := seenAddresses[addr]
			if seen && !strings.HasSuffix(addr, ":0") {
				err := errors.Errorf("Address `%s` may not be "+
					"used as a listener address for both "+
					"RPC servers", addr)
				fmt.Fprintln(os.Stderr, err)
				return loadConfigError(err)
			}
		}
	}

	// Only allow server TLS to be disabled if the RPC server is bound to
	// localhost addresses.
	if cfg.DisableServerTLS {
		allListeners := append(cfg.LegacyRPCListeners, cfg.GRPCListeners...)
		for _, addr := range allListeners {
			host, _, err := net.SplitHostPort(addr)
			if err != nil {
				str := "%s: RPC listen interface '%s' is " +
					"invalid: %v"
				err := errors.Errorf(str, funcName, addr, err)
				fmt.Fprintln(os.Stderr, err)
				fmt.Fprintln(os.Stderr, usageMessage)
				return loadConfigError(err)
			}
			if _, ok := localhostListeners[host]; !ok {
				str := "%s: the --noservertls option may not be used " +
					"when binding RPC to non localhost " +
					"addresses: %s"
				err := errors.Errorf(str, funcName, addr)
				fmt.Fprintln(os.Stderr, err)
				fmt.Fprintln(os.Stderr, usageMessage)
				return loadConfigError(err)
			}
		}
	}

	// Expand environment variable and leading ~ for filepaths.
	cfg.CAFile.Value = cleanAndExpandPath(cfg.CAFile.Value)
	cfg.RPCCert.Value = cleanAndExpandPath(cfg.RPCCert.Value)
	cfg.RPCKey.Value = cleanAndExpandPath(cfg.RPCKey.Value)

	// If the dcrd username or password are unset, use the same auth as for
	// the client.  The two settings were previously shared for dcrd and
	// client auth, so this avoids breaking backwards compatibility while
	// allowing users to use different auth settings for dcrd and wallet.
	if cfg.DcrdUsername == "" {
		cfg.DcrdUsername = cfg.Username
	}
	if cfg.DcrdPassword == "" {
		cfg.DcrdPassword = cfg.Password
	}

	// Warn if user still has an old ticket buyer configuration file.
	oldTBConfigFile := filepath.Join(cfg.AppDataDir.Value, "ticketbuyer.conf")
	if _, err := os.Stat(oldTBConfigFile); err == nil {
		log.Warnf("%s is no longer used and should be removed. "+
			"Please prepend 'ticketbuyer.' to each option and "+
			"move it under the [Ticket Buyer Options] section "+
			"of %s\n",
			oldTBConfigFile, configFilePath)
	}

	// Warn if user still is still using --ticketaddress
	votingAddress := cfg.TBOpts.VotingAddress.Address
	if cfg.TicketAddress.Address != nil {
		log.Warnf("--ticketaddress has been DEPRECATED.  Use " +
			"--ticketbuyer.votingaddress instead")
		if votingAddress == nil {
			votingAddress = cfg.TicketAddress.Address
		}
	}

	// Warn if user still is still using --addridxscanlen
	if cfg.AddrIdxScanLen != defaultGapLimit && cfg.GapLimit == defaultGapLimit {
		log.Warnf("--addridxscanlen has been DEPRECATED.  Use " +
			"--gaplimit instead")
		cfg.GapLimit = cfg.AddrIdxScanLen
	}

	// AllowedSplitTxMaxValue sanity check
	// While sstx transactions with many inputs can be created,
	// the transactions end up being inefficient in size and fee
	// because of the current sstx output ratio requirements.
	// For this reason, split transactions will always be enforced for
	// 2 or greater input.
	if cfg.TBOpts.SplitTx < 1 || cfg.TBOpts.SplitTx > 2 {
		str := "%s: splittx value must be 1 or 2"
		err := fmt.Errorf(str, funcName)
		fmt.Fprintln(os.Stderr, err)
		return loadConfigError(err)
	}

	// Build ticketbuyer config
	cfg.tbCfg = ticketbuyer.Config{
		AccountName:               cfg.PurchaseAccount,
		AvgPriceMode:              cfg.TBOpts.AvgPriceMode,
		AvgPriceVWAPDelta:         cfg.TBOpts.AvgPriceVWAPDelta,
		BalanceToMaintainAbsolute: int64(cfg.TBOpts.BalanceToMaintainAbsolute.Amount),
		BalanceToMaintainRelative: cfg.TBOpts.BalanceToMaintainRelative,
		BlocksToAvg:               cfg.TBOpts.BlocksToAvg,
		DontWaitForTickets:        cfg.TBOpts.DontWaitForTickets,
		ExpiryDelta:               cfg.TBOpts.ExpiryDelta,
		FeeSource:                 cfg.TBOpts.FeeSource,
		FeeTargetScaling:          cfg.TBOpts.FeeTargetScaling,
		MinFee:                    int64(cfg.TBOpts.MinFee.Amount),
		MaxFee:                    int64(cfg.TBOpts.MaxFee.Amount),
		MaxPerBlock:               cfg.TBOpts.MaxPerBlock,
		MaxPriceAbsolute:          int64(cfg.TBOpts.MaxPriceAbsolute.Amount),
		MaxPriceRelative:          cfg.TBOpts.MaxPriceRelative,
		MaxInMempool:              cfg.TBOpts.MaxInMempool,
		PoolAddress:               cfg.PoolAddress.Address,
		PoolFees:                  cfg.PoolFees,
		NoSpreadTicketPurchases:   cfg.TBOpts.NoSpreadTicketPurchases,
		VotingAddress:             votingAddress,
		TxFee:                     int64(cfg.RelayFee.Amount),
		SplitTx:                   cfg.TBOpts.SplitTx,
	}

	// sanity check on dcrtxClientConfig
	if cfg.DcrtxClientOpts.Enable && cfg.DcrtxClientOpts.Address == "" {
		str := "Dcrtx server address cannot be empty"
		err := fmt.Errorf(str, funcName)
		return loadConfigError(err)
	}

	if cfg.DcrtxClientOpts.Timeout <= 0 {
		str := "Dcrtx server timeout can not less than zero"
		err := fmt.Errorf(str, funcName)
		return loadConfigError(err)
	}

	// dcrtxClientConfig
	cfg.DcrtxClientConfig = &dcrtxclient.Config{
		Address: cfg.DcrtxClientOpts.Address,
		Enable:  cfg.DcrtxClientOpts.Enable,
		Timeout: cfg.DcrtxClientOpts.Timeout,
	}

	// Make list of old versions of testnet directories.
	var oldTestNets []string
	oldTestNets = append(oldTestNets, filepath.Join(cfg.AppDataDir.Value, "testnet"))
	// Warn if old testnet directory is present.
	for _, oldDir := range oldTestNets {
		oldDirExists, _ := cfgutil.FileExists(oldDir)
		if oldDirExists {
			log.Warnf("Wallet data from previous testnet"+
				" found (%v) and can probably be removed.",
				oldDir)
		}
	}

	return &cfg, remainingArgs, nil
}<|MERGE_RESOLUTION|>--- conflicted
+++ resolved
@@ -190,7 +190,6 @@
 	NoSpreadTicketPurchases   bool                 `long:"nospreadticketpurchases" description:"Do not spread ticket purchases evenly throughout the window"`
 	DontWaitForTickets        bool                 `long:"dontwaitfortickets" description:"Don't wait until your last round of tickets have entered the blockchain to attempt to purchase more"`
 	VotingAddress             *cfgutil.AddressFlag `long:"votingaddress" description:"Purchase tickets with voting rights assigned to this address"`
-	SplitTx                   uint32               `long:"splittx" description:"Use split transactions to limit the number of ticket purchase inputs"`
 
 	// Deprecated options
 	MaxPriceScale         float64             `long:"maxpricescale" description:"DEPRECATED -- Attempt to prevent the stake difficulty from going above this multiplier (>1.0) by manipulation, 0 to disable"`
@@ -403,8 +402,6 @@
 			BalanceToMaintainAbsolute: cfgutil.NewAmountFlag(defaultBalanceToMaintainAbsolute),
 			BalanceToMaintainRelative: defaultBalanceToMaintainRelative,
 			VotingAddress:             cfgutil.NewAddressFlag(nil),
-
-			SplitTx: defaultSplitTx,
 		},
 
 		DcrtxClientOpts: dcrtxClientOptions{
@@ -639,15 +636,9 @@
 	}
 
 	// Sanity check ExpiryDelta
-<<<<<<< HEAD
-	if cfg.TBOpts.ExpiryDelta < 0 {
-		str := "%s: expirydelta cannot be negative: %v"
-		err := fmt.Errorf(str, funcName, cfg.TBOpts.ExpiryDelta)
-=======
 	if cfg.TBOpts.ExpiryDelta <= 0 {
 		str := "%s: expirydelta must be greater then zero: %v"
 		err := errors.Errorf(str, funcName, cfg.TBOpts.ExpiryDelta)
->>>>>>> 69f2e3bd
 		fmt.Fprintln(os.Stderr, err)
 		return loadConfigError(err)
 	}
@@ -950,19 +941,6 @@
 		cfg.GapLimit = cfg.AddrIdxScanLen
 	}
 
-	// AllowedSplitTxMaxValue sanity check
-	// While sstx transactions with many inputs can be created,
-	// the transactions end up being inefficient in size and fee
-	// because of the current sstx output ratio requirements.
-	// For this reason, split transactions will always be enforced for
-	// 2 or greater input.
-	if cfg.TBOpts.SplitTx < 1 || cfg.TBOpts.SplitTx > 2 {
-		str := "%s: splittx value must be 1 or 2"
-		err := fmt.Errorf(str, funcName)
-		fmt.Fprintln(os.Stderr, err)
-		return loadConfigError(err)
-	}
-
 	// Build ticketbuyer config
 	cfg.tbCfg = ticketbuyer.Config{
 		AccountName:               cfg.PurchaseAccount,
@@ -986,7 +964,6 @@
 		NoSpreadTicketPurchases:   cfg.TBOpts.NoSpreadTicketPurchases,
 		VotingAddress:             votingAddress,
 		TxFee:                     int64(cfg.RelayFee.Amount),
-		SplitTx:                   cfg.TBOpts.SplitTx,
 	}
 
 	// sanity check on dcrtxClientConfig
