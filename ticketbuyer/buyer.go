// Copyright (c) 2016 The Decred developers
// Use of this source code is governed by an ISC
// license that can be found in the LICENSE file.

package ticketbuyer

import (
	"fmt"
	"math"
	"math/rand"
	"time"

	"github.com/decred/dcrd/chaincfg"
	"github.com/decred/dcrd/chaincfg/chainhash"
	"github.com/decred/dcrrpcclient"
	"github.com/decred/dcrutil"
	"github.com/decred/dcrwallet/waddrmgr"
	"github.com/decred/dcrwallet/wallet"
)

var (
	// zeroUint32 is the zero value for a uint32.
	zeroUint32 = uint32(0)

	// stakeInfoReqTries is the maximum number of times to try
	// GetStakeInfo before failing.
	stakeInfoReqTries = 20

	// stakeInfoReqTryDelay is the time in seconds to wait before
	// doing another GetStakeInfo request.
	stakeInfoReqTryDelay = time.Second * 1
)

const (
	// TicketFeeMean is the string indicating that the mean ticket fee
	// should be used when determining ticket fee.
	TicketFeeMean = "mean"

	// TicketFeeMedian is the string indicating that the median ticket fee
	// should be used when determining ticket fee.
	TicketFeeMedian = "median"

	// PriceTargetVWAP is the string indicating that the volume
	// weighted average price should be used as the price target.
	PriceTargetVWAP = "vwap"

	// PriceTargetPool is the string indicating that the ticket pool
	// price should be used as the price target.
	PriceTargetPool = "pool"

	// PriceTargetDual is the string indicating that a combination of the
	// ticket pool price and the ticket VWAP should be used as the
	// price target.
	PriceTargetDual = "dual"
)

// Config stores the configuration options for ticket buyer.
type Config struct {
	AccountName               string
	AvgPriceMode              string
	AvgPriceVWAPDelta         int
	BalanceToMaintainAbsolute float64
	BalanceToMaintainRelative float64
	BlocksToAvg               int
	DontWaitForTickets        bool
	ExpiryDelta               int
	FeeSource                 string
	FeeTargetScaling          float64
	HighPricePenalty          float64
	MinFee                    float64
	MinPriceScale             float64
	MaxFee                    float64
	MaxPerBlock               int
	MaxPriceAbsolute          float64
	MaxPriceRelative          float64
	MaxPriceScale             float64
	MaxInMempool              int
	PoolAddress               string
	PoolFees                  float64
	PriceTarget               float64
	SpreadTicketPurchases     bool
	TicketAddress             string
	TxFee                     float64
	TicketFeeInfo             bool
	PrevToBuyDiffPeriod       int
	PrevToBuyHeight           int
}

// TicketPurchaser is the main handler for purchasing tickets. It decides
// whether or not to do so based on information obtained from daemon and
// wallet chain servers.
type TicketPurchaser struct {
	cfg              *Config
	activeNet        *chaincfg.Params
	dcrdChainSvr     *dcrrpcclient.Client
	wallet           *wallet.Wallet
	ticketAddress    dcrutil.Address
	poolAddress      dcrutil.Address
	firstStart       bool
	windowPeriod     int          // The current window period
	idxDiffPeriod    int          // Relative block index within the difficulty period
	maintainMaxPrice bool         // Flag for maximum price manipulation
	maintainMinPrice bool         // Flag for minimum price manipulation
	useMedian        bool         // Flag for using median for ticket fees
	priceMode        avgPriceMode // Price mode to use to calc average price
	heightCheck      map[int64]struct{}
	balEstimated     dcrutil.Amount
	ticketPrice      dcrutil.Amount
	stakePoolSize    uint32
	stakeLive        uint32
	stakeImmature    uint32
}

// NewTicketPurchaser creates a new TicketPurchaser.
func NewTicketPurchaser(cfg *Config,
	dcrdChainSvr *dcrrpcclient.Client,
	w *wallet.Wallet,
	activeNet *chaincfg.Params) (*TicketPurchaser, error) {
	var ticketAddress dcrutil.Address
	var err error
	if cfg.TicketAddress != "" {
		ticketAddress, err = dcrutil.DecodeAddress(cfg.TicketAddress,
			activeNet)
		if err != nil {
			return nil, err
		}
	}
	var poolAddress dcrutil.Address
	if cfg.PoolAddress != "" {
		poolAddress, err = dcrutil.DecodeNetworkAddress(cfg.PoolAddress)
		if err != nil {
			return nil, err
		}
	}

	maintainMaxPrice := false
	if cfg.MaxPriceScale > 0.0 {
		maintainMaxPrice = true
	}

	maintainMinPrice := false
	if cfg.MinPriceScale > 0.0 {
		maintainMinPrice = true
	}

	priceMode := avgPriceMode(AvgPriceVWAPMode)
	switch cfg.AvgPriceMode {
	case PriceTargetPool:
		priceMode = AvgPricePoolMode
	case PriceTargetDual:
		priceMode = AvgPriceDualMode
	}

	return &TicketPurchaser{
		cfg:              cfg,
		activeNet:        activeNet,
		dcrdChainSvr:     dcrdChainSvr,
		wallet:           w,
		firstStart:       true,
		ticketAddress:    ticketAddress,
		poolAddress:      poolAddress,
		maintainMaxPrice: maintainMaxPrice,
		maintainMinPrice: maintainMinPrice,
		useMedian:        cfg.FeeSource == TicketFeeMedian,
		priceMode:        priceMode,
		heightCheck:      make(map[int64]struct{}),
	}, nil
}

// PurchaseStats stats is a collection of statistics related to the ticket purchase.
type PurchaseStats struct {
	Height        int64
	PriceMinScale float64
	PriceMaxScale float64
	PriceAverage  float64
	PriceNext     float64
	PriceCurrent  float64
	MempoolAll    int
	MempoolOwn    int
	Purchased     int
	LeftWindow    int
	FeeMin        float64
	FeeMax        float64
	FeeMedian     float64
	FeeMean       float64
	FeeOwn        float64
	Balance       int64
	TicketPrice   int64
}

// Purchase is the main handler for purchasing tickets for the user.
// TODO Not make this an inlined pile of crap.
func (t *TicketPurchaser) Purchase(height int64) (*PurchaseStats, error) {

	ps := &PurchaseStats{Height: height}
	// Check to make sure that the current height has not already been seen
	// for a reorg or a fork
	if _, exists := t.heightCheck[height]; exists {
		log.Debugf("We've already seen this height, "+
			"reorg/fork detected at height %v", height)
		return ps, nil
	}
	t.heightCheck[height] = struct{}{}

	if t.cfg.TicketFeeInfo {
		oneBlock := uint32(1)
		info, err := t.dcrdChainSvr.TicketFeeInfo(&oneBlock, &zeroUint32)
		if err != nil {
			return ps, err
		}
		ps.FeeMin = info.FeeInfoBlocks[0].Min
		ps.FeeMax = info.FeeInfoBlocks[0].Max
		ps.FeeMedian = info.FeeInfoBlocks[0].Median
		ps.FeeMean = info.FeeInfoBlocks[0].Mean

		// Expensive call to fetch all tickets in the mempool
		all, err := t.allTicketsInMempool()
		if err != nil {
			return ps, err
		}
		ps.MempoolAll = all
	}

	// Initialize based on where we are in the window
	winSize := t.activeNet.StakeDiffWindowSize
	thisIdxDiffPeriod := int(height % winSize)
	nextIdxDiffPeriod := int((height + 1) % winSize)
	thisWindowPeriod := int(height / winSize)

	refreshStakeInfo := false
	if t.firstStart {
		t.firstStart = false
		log.Debugf("First run for ticket buyer")
		log.Debugf("Transaction relay fee: %v DCR", t.cfg.TxFee)
		refreshStakeInfo = true
	} else {
		if nextIdxDiffPeriod == 0 {
			// Starting a new window
			log.Debugf("Resetting stake window variables")
			refreshStakeInfo = true
		}
		if thisIdxDiffPeriod != 0 && thisWindowPeriod > t.windowPeriod {
			// Disconnected and reconnected in a different window
			log.Debugf("Reconnected in a different window, now at height %v", height)
			refreshStakeInfo = true
		}
	}

	// Set these each round
	t.idxDiffPeriod = int(height % winSize)
	t.windowPeriod = int(height / winSize)

	if refreshStakeInfo {
		log.Debugf("Getting StakeInfo")
		var curStakeInfo *wallet.StakeInfoData
		var err error
		for i := 1; i <= stakeInfoReqTries; i++ {
			curStakeInfo, err = t.wallet.StakeInfo()
			if err != nil {
				log.Debugf("Waiting for StakeInfo, attempt %v: (%v)", i, err.Error())
				time.Sleep(stakeInfoReqTryDelay)
				continue
			}
			if err == nil {
				log.Debugf("Got StakeInfo")
				break
			}
		}

		if err != nil {
			return ps, err
		}
		t.stakePoolSize = curStakeInfo.PoolSize
		t.stakeLive = curStakeInfo.Live
		t.stakeImmature = curStakeInfo.Immature
	}

	// Parse the ticket purchase frequency. Positive numbers mean
	// that many tickets per block. Negative numbers mean to only
	// purchase one ticket once every abs(num) blocks.
	maxPerBlock := 0
	switch {
	case t.cfg.MaxPerBlock == 0:
		return ps, nil
	case t.cfg.MaxPerBlock > 0:
		maxPerBlock = t.cfg.MaxPerBlock
	case t.cfg.MaxPerBlock < 0:
		if int(height)%t.cfg.MaxPerBlock != 0 {
			return ps, nil
		}
		maxPerBlock = 1
	}

	// Make sure that our wallet is connected to the daemon and the
	// wallet is unlocked, otherwise abort.
	// TODO: Check daemon connected
	if t.wallet.Locked() {
		return ps, fmt.Errorf("Wallet not unlocked to allow ticket purchases")
	}

	avgPriceAmt, err := t.calcAverageTicketPrice(height)
	if err != nil {
		return ps, fmt.Errorf("Failed to calculate average ticket price amount: %s",
			err.Error())
	}
	avgPrice := avgPriceAmt.ToCoin()
	log.Debugf("Calculated average ticket price: %v", avgPriceAmt)
	ps.PriceAverage = avgPrice

	nextStakeDiff, err := t.wallet.StakeDifficulty()
	log.Tracef("Next stake difficulty: %v", nextStakeDiff)
	if err != nil {
		return ps, err
	}
	ps.PriceCurrent = float64(nextStakeDiff)
	t.ticketPrice = nextStakeDiff
	ps.TicketPrice = int64(nextStakeDiff)

	sDiffEsts, err := t.dcrdChainSvr.EstimateStakeDiff(nil)
	if err != nil {
		return ps, err
	}
	ps.PriceNext = sDiffEsts.Expected
	log.Tracef("Estimated stake diff: (min: %v, expected: %v, max: %v)",
		sDiffEsts.Min, sDiffEsts.Expected, sDiffEsts.Max)

	// Set the max price to the configuration parameter that is lower
	// Absolute or relative max price
	var maxPriceAmt dcrutil.Amount
	if t.cfg.MaxPriceAbsolute > 0 && t.cfg.MaxPriceAbsolute < avgPrice*t.cfg.MaxPriceRelative {
		maxPriceAmt, err = dcrutil.NewAmount(t.cfg.MaxPriceAbsolute)
		if err != nil {
			return ps, err
		}
		log.Debugf("Using absolute max price: %v", maxPriceAmt)
	} else {
		maxPriceAmt, err = dcrutil.NewAmount(avgPrice * t.cfg.MaxPriceRelative)
		if err != nil {
			return ps, err
		}
		log.Debugf("Using relative max price: %v", maxPriceAmt)
	}

	// Scale the average price according to the configuration parameters
	// to find minimum and maximum prices for users that are electing to
	// attempting to manipulate the stake difficulty.
	minPriceScaledAmt, err := dcrutil.NewAmount(t.cfg.MinPriceScale * avgPrice)
	if err != nil {
		return ps, err
	}
	if t.maintainMinPrice {
		log.Debugf("Min price to maintain this window: %v", minPriceScaledAmt)
	}
	ps.PriceMinScale = minPriceScaledAmt.ToCoin()
	maxPriceScaledAmt, err := dcrutil.NewAmount(t.cfg.MaxPriceScale * avgPrice)
	if err != nil {
		return ps, err
	}
	if t.maintainMaxPrice {
		log.Debugf("Max price to maintain this window: %v", maxPriceScaledAmt)
	}
	ps.PriceMaxScale = maxPriceScaledAmt.ToCoin()

	account, err := t.wallet.AccountNumber(t.cfg.AccountName)
	if err != nil {
		return ps, err
	}
	bal, err := t.wallet.CalculateAccountBalance(account, 0)
	if err != nil {
		return ps, err
	}
	log.Debugf("Spendable balance for account '%s': %v", t.cfg.AccountName, bal.Spendable)
	ps.Balance = int64(bal.Spendable)

	// Disable purchasing if the ticket price is too high based on
	// the cutoff or if the estimated ticket price is above
	// our scaled cutoff based on the ideal ticket price.
	if nextStakeDiff > maxPriceAmt {
		log.Infof("Not buying because max price exceeded: "+
			"(max price: %v, ticket price: %v)", maxPriceAmt, nextStakeDiff)
		return ps, nil
	}
	if t.maintainMaxPrice && (sDiffEsts.Expected > maxPriceScaledAmt.ToCoin()) &&
		maxPriceScaledAmt != 0 {
		log.Infof("Not buying because the "+
			"next window estimate %v DCR is higher than the scaled max "+
			"price %v", sDiffEsts.Expected, maxPriceScaledAmt)
		return ps, nil
	}

	// If we still have tickets in the memory pool, don't try
	// to buy even more tickets.
	inMP, err := t.ownTicketsInMempool()
	if err != nil {
		return ps, err
	}
	ps.MempoolOwn = inMP
	if !t.cfg.DontWaitForTickets {
		if inMP > t.cfg.MaxInMempool {
			log.Infof("Currently waiting for %v tickets to enter the "+
				"blockchain before buying more tickets (in mempool: %v,"+
				" max allowed in mempool %v)", inMP-t.cfg.MaxInMempool,
				inMP, t.cfg.MaxInMempool)
			return ps, nil
		}
	}

	// If might be the case that there weren't enough recent
	// blocks to average fees from. Use data from the last
	// window with the closest difficulty.
	chainFee := 0.0
	if t.idxDiffPeriod < t.cfg.BlocksToAvg {
		chainFee, err = t.findClosestFeeWindows(nextStakeDiff.ToCoin(),
			t.useMedian)
		if err != nil {
			return ps, err
		}
	} else {
		chainFee, err = t.findTicketFeeBlocks(t.useMedian)
		if err != nil {
			return ps, err
		}
	}

	// Scale the mean fee upwards according to what was asked
	// for by the user.
	feeToUse := chainFee * t.cfg.FeeTargetScaling
	log.Tracef("Average ticket fee: %.8f DCR", chainFee)
	if feeToUse > t.cfg.MaxFee {
		log.Infof("Not buying because max fee exceed: (max fee: %.8f DCR,  scaled fee: %.8f DCR)",
			t.cfg.MaxFee, feeToUse)
		return ps, nil
	}
	if feeToUse < t.cfg.MinFee {
		log.Debugf("Using min ticket fee: %.8f DCR (scaled fee: %.8f DCR)", t.cfg.MinFee, feeToUse)
		feeToUse = t.cfg.MinFee
	} else {
		log.Tracef("Using scaled ticket fee: %.8f DCR", feeToUse)
	}
	feeToUseAmt, err := dcrutil.NewAmount(feeToUse)
	if err != nil {
		return ps, err
	}
	t.wallet.SetTicketFeeIncrement(feeToUseAmt)

	ps.FeeOwn = feeToUse

	// Set the balancetomaintain to the configuration parameter that is higher
	// Absolute or relative balance to maintain
	var balanceToMaintainAmt dcrutil.Amount
	if t.cfg.BalanceToMaintainAbsolute > 0 && t.cfg.BalanceToMaintainAbsolute >
		bal.Total.ToCoin()*t.cfg.BalanceToMaintainRelative {

		balanceToMaintainAmt, err = dcrutil.NewAmount(t.cfg.BalanceToMaintainAbsolute)
		if err != nil {
			return ps, err
		}
		log.Debugf("Using absolute balancetomaintain: %v", balanceToMaintainAmt)
	} else {
		balanceToMaintainAmt, err = dcrutil.NewAmount(bal.Total.ToCoin() * t.cfg.BalanceToMaintainRelative)
		if err != nil {
			return ps, err
		}
		log.Debugf("Using relative balancetomaintain: %v", balanceToMaintainAmt)
	}

	// Calculate how many tickets to buy
	ticketsLeftInWindow := (int(winSize) - t.idxDiffPeriod) * int(t.activeNet.MaxFreshStakePerBlock)
	log.Tracef("Ticket allotment left in window is %v, blocks left is %v",
		ticketsLeftInWindow, (int(winSize) - t.idxDiffPeriod))

	toBuyForBlock := int(math.Floor((bal.Spendable.ToCoin() - balanceToMaintainAmt.ToCoin()) / nextStakeDiff.ToCoin()))
	if toBuyForBlock < 0 {
		toBuyForBlock = 0
	}
	if toBuyForBlock == 0 {
		log.Infof("Not enough funds to buy tickets: (spendable: %v, balancetomaintain: %v) ",
			bal.Spendable.ToCoin(), balanceToMaintainAmt.ToCoin())
	}

	// For spreading your ticket purchases evenly throughout window.
	// Use available funds to calculate how many tickets to buy, and also
	// approximate the income you're going to have from older tickets that
<<<<<<< HEAD
	// you've voted and are maturing during this window
	if t.cfg.SpreadTicketPurchases {
=======
	// you've voted and are maturing during this window (tixWillRedeem)
	if t.cfg.SpreadTicketPurchases && toBuyForBlock > 0 {
>>>>>>> fcd63086
		log.Debugf("Spreading purchases throughout window")

		// same as proportionlive that getstakeinfo rpc shows
		proportionLive := float64(t.stakeLive) / float64(t.stakePoolSize)
		// Number of blocks remaining to purchase tickets in this window
		blocksRemaining := int(winSize) - t.idxDiffPeriod
		// Estimated number of tickets you will vote on and redeem this window
		tixWillRedeem := float64(blocksRemaining) * float64(t.activeNet.TicketsPerBlock) * proportionLive
		// Average price of your tickets in the pool
		yourAvgTixPrice := bal.LockedByTickets.ToCoin() / float64(t.stakeLive+t.stakeImmature)
		// Estimated amount of funds to redeem in the remaining window
		redeemedFunds := tixWillRedeem * yourAvgTixPrice
		// Estimated number of tickets to be bought with redeemed funds
		tixToBuyWithRedeemedFunds := redeemedFunds / nextStakeDiff.ToCoin()
		// Estimated number of tickets to be bought with stake reward claimed this window
		// *Hard coded value needs to be replaced
		stakeRewardFunds := 1.5962 * tixWillRedeem
		// Estimated number of tickets to be bought with stake reward claimed this window
		tixToBuyWithStakeRewardFunds := stakeRewardFunds / nextStakeDiff.ToCoin()
		// Amount of tickets that can be bought with existing funds
		tixCanBuy := (bal.Spendable.ToCoin() - balanceToMaintainAmt.ToCoin()) / nextStakeDiff.ToCoin()
		if tixCanBuy < 0 {
			tixCanBuy = 0
		}
		// Estimated number of tickets you can buy with current funds and
		// funds from incoming redeemed tickets
		tixCanBuyAll := tixCanBuy + tixToBuyWithRedeemedFunds + tixToBuyWithStakeRewardFunds
		// Amount of tickets that can be bought per block with current funds
		buyPerBlock := tixCanBuy / float64(blocksRemaining)
		// Amount of tickets that can be bought per block with current and redeemed funds
		buyPerBlockAll := tixCanBuyAll / float64(blocksRemaining)

		log.Debugf("Your average purchase price for tickets in the pool is %.2f DCR", yourAvgTixPrice)
		log.Debugf("Available funds of %.2f DCR can buy %.2f tickets, %.2f tickets per block",
			bal.Spendable.ToCoin()-t.cfg.BalanceToMaintain, tixCanBuy, buyPerBlock)
		log.Debugf("With %.2f%% proportion live, you will redeem ~%.2f tickets in the remaining %d blocks",
			proportionLive*100, tixWillRedeem, blocksRemaining)
		log.Debugf("Redeemed ticket value expected is %.2f DCR, buys %.2f tickets, %.2f%% more",
			redeemedFunds, tixToBuyWithRedeemedFunds, tixToBuyWithRedeemedFunds/tixCanBuy*100)
		log.Debugf("Stake reward expected is %.2f DCR, buys %.2f tickets, %.2f%% more",
			stakeRewardFunds, tixToBuyWithStakeRewardFunds, tixToBuyWithStakeRewardFunds/tixCanBuy*100)
		log.Infof("Will buy ~%.2f tickets per block, %.2f ticket purchases remaining this window", buyPerBlockAll, tixCanBuyAll)

		if blocksRemaining > 0 && tixCanBuy > 0 {
			// rand is for the remainder
			// if 1.25 buys per block are needed, then buy 2 tickets 1/4th of the time
			rand.Seed(time.Now().UTC().UnixNano())

			if tixCanBuyAll >= float64(blocksRemaining) {
				// When buying one or more tickets per block
				toBuyForBlock = int(math.Floor(buyPerBlockAll))
				ticketRemainder := int(math.Floor(tixCanBuyAll)) % blocksRemaining
				if rand.Float64() <= float64(ticketRemainder) {
					toBuyForBlock++
				}
			} else {
				// When buying less than one ticket per block
				if rand.Float64() <= buyPerBlockAll {
					log.Debugf("Buying one this round")
					toBuyForBlock = 1
				} else {
					toBuyForBlock = 0
					log.Debugf("Skipping this round")
				}
			}
			// This is for a possible rare case where there is not enough available funds to
			// purchase a ticket because funds expected from redeemed tickets are overdue
			if toBuyForBlock > int(math.Floor(tixCanBuy)) {
				log.Debugf("Waiting for current windows tickets to redeem")
				log.Debugf("Cant yet buy %d, will buy %d",
					toBuyForBlock, int(math.Floor(tixCanBuy)))
				toBuyForBlock = int(math.Floor(tixCanBuy))
			}
		} else {
			// Do not buy any tickets
			toBuyForBlock = 0
			if tixCanBuy < 0 {
				log.Debugf("tixCanBuy < 0, this should not occur")
			} else if tixCanBuy < 1 {
				log.Debugf("Not enough funds to purchase a ticket")
			}
			if blocksRemaining < 0 {
				log.Debugf("blocksRemaining < 0, this should not occur")
			} else if blocksRemaining == 0 {
				log.Debugf("There are no more opportunities to purchase tickets in this window")
			}
		}
	}

	// Only the maximum number of tickets at each block
	// should be purchased, as specified by the user.
	if toBuyForBlock > maxPerBlock {
		toBuyForBlock = maxPerBlock
		if maxPerBlock == 1 {
			log.Infof("Limiting to 1 purchase per block")
		} else {
			log.Infof("Limiting to %d purchases per block", maxPerBlock)
		}
	}

	// Hijack the number to purchase for this block if we have minimum
	// ticket price manipulation enabled.
	if t.maintainMinPrice && toBuyForBlock < maxPerBlock {
		if sDiffEsts.Expected < minPriceScaledAmt.ToCoin() {
			toBuyForBlock = maxPerBlock
			log.Debugf("Attempting to manipulate the stake difficulty "+
				"so that the price does not fall below the set minimum "+
				"%v (current estimate for next stake difficulty: %v) by "+
				"purchasing an additional round of tickets",
				minPriceScaledAmt, sDiffEsts.Expected)
		}
	}

	// We've already purchased all the tickets we need to.
	if toBuyForBlock <= 0 {
		log.Infof("Not buying any tickets this round")
		return ps, nil
	}

	// Check our balance versus the amount of tickets we need to buy.
	// If there is not enough money, decrement and recheck the balance
	// to see if fewer tickets may be purchased. Abort if we don't
	// have enough moneys.
	notEnough := func(bal dcrutil.Amount, toBuy int, sd dcrutil.Amount) bool {
		return (bal.ToCoin() - float64(toBuy)*sd.ToCoin()) <
			balanceToMaintainAmt.ToCoin()
	}
	if notEnough(bal.Spendable, toBuyForBlock, nextStakeDiff) {
		for notEnough(bal.Spendable, toBuyForBlock, nextStakeDiff) {
			if toBuyForBlock == 0 {
				break
			}

			toBuyForBlock--
			log.Debugf("Not enough, decremented amount of tickets to buy")
		}

		if toBuyForBlock == 0 {
			log.Infof("Not buying because spendable balance would be %v "+
				"but balance to maintain is %v",
				(bal.Spendable.ToCoin() - float64(toBuyForBlock)*
					nextStakeDiff.ToCoin()),
				balanceToMaintainAmt)
			return ps, nil
		}
	}

	// If an address wasn't passed, create an internal address in
	// the wallet for the ticket address.
	var ticketAddress dcrutil.Address
	if t.ticketAddress != nil {
		ticketAddress = t.ticketAddress
	} else {
		ticketAddress, err =
			t.wallet.NewAddress(account, waddrmgr.InternalBranch)
		if err != nil {
			return ps, err
		}
	}

	// Purchase tickets.
	poolFeesAmt, err := dcrutil.NewAmount(t.cfg.PoolFees)
	if err != nil {
		return ps, err
	}
	expiry := int32(int(height) + t.cfg.ExpiryDelta)
	hashes, err := t.wallet.PurchaseTickets(0,
		maxPriceAmt,
		0,
		ticketAddress,
		account,
		toBuyForBlock,
		t.poolAddress,
		poolFeesAmt.ToCoin(),
		expiry,
		t.wallet.RelayFee(),
		t.wallet.TicketFeeIncrement(),
	)
	if err != nil {
		return ps, err
	}
	tickets, ok := hashes.([]*chainhash.Hash)
	if !ok {
		return nil, fmt.Errorf("Unable to decode ticket hashes")
	}
	ps.Purchased = toBuyForBlock
	for i := range tickets {
		log.Infof("Purchased ticket %v at stake difficulty %v (%v "+
			"fees per KB used)", tickets[i], nextStakeDiff.ToCoin(),
			feeToUseAmt.ToCoin())
	}

	bal, err = t.wallet.CalculateAccountBalance(account, 0)
	if err != nil {
		return ps, err
	}
	log.Debugf("Usable balance for account '%s' after purchases: %v", t.cfg.AccountName, bal.Spendable)
	ps.Balance = int64(bal.Spendable)

	return ps, nil
}<|MERGE_RESOLUTION|>--- conflicted
+++ resolved
@@ -481,13 +481,8 @@
 	// For spreading your ticket purchases evenly throughout window.
 	// Use available funds to calculate how many tickets to buy, and also
 	// approximate the income you're going to have from older tickets that
-<<<<<<< HEAD
 	// you've voted and are maturing during this window
-	if t.cfg.SpreadTicketPurchases {
-=======
-	// you've voted and are maturing during this window (tixWillRedeem)
 	if t.cfg.SpreadTicketPurchases && toBuyForBlock > 0 {
->>>>>>> fcd63086
 		log.Debugf("Spreading purchases throughout window")
 
 		// same as proportionlive that getstakeinfo rpc shows
@@ -522,7 +517,7 @@
 
 		log.Debugf("Your average purchase price for tickets in the pool is %.2f DCR", yourAvgTixPrice)
 		log.Debugf("Available funds of %.2f DCR can buy %.2f tickets, %.2f tickets per block",
-			bal.Spendable.ToCoin()-t.cfg.BalanceToMaintain, tixCanBuy, buyPerBlock)
+			bal.Spendable.ToCoin()-balanceToMaintainAmt.ToCoin(), tixCanBuy, buyPerBlock)
 		log.Debugf("With %.2f%% proportion live, you will redeem ~%.2f tickets in the remaining %d blocks",
 			proportionLive*100, tixWillRedeem, blocksRemaining)
 		log.Debugf("Redeemed ticket value expected is %.2f DCR, buys %.2f tickets, %.2f%% more",
