// Copyright (c) 2016 The Decred developers
// Use of this source code is governed by an ISC
// license that can be found in the LICENSE file.

package ticketbuyer

import (
	"fmt"
	"math"
	"math/rand"
	"time"

	"github.com/decred/dcrd/chaincfg"
	"github.com/decred/dcrd/chaincfg/chainhash"
	"github.com/decred/dcrrpcclient"
	"github.com/decred/dcrutil"
	"github.com/decred/dcrwallet/waddrmgr"
	"github.com/decred/dcrwallet/wallet"
)

var (
	// zeroUint32 is the zero value for a uint32.
	zeroUint32 = uint32(0)

	// stakeInfoReqTries is the maximum number of times to try
	// GetStakeInfo before failing.
	stakeInfoReqTries = 20

	// stakeInfoReqTryDelay is the time in seconds to wait before
	// doing another GetStakeInfo request.
	stakeInfoReqTryDelay = time.Second * 1
)

const (
	// TicketFeeMean is the string indicating that the mean ticket fee
	// should be used when determining ticket fee.
	TicketFeeMean = "mean"

	// TicketFeeMedian is the string indicating that the median ticket fee
	// should be used when determining ticket fee.
	TicketFeeMedian = "median"

	// PriceTargetVWAP is the string indicating that the volume
	// weighted average price should be used as the price target.
	PriceTargetVWAP = "vwap"

	// PriceTargetPool is the string indicating that the ticket pool
	// price should be used as the price target.
	PriceTargetPool = "pool"

	// PriceTargetDual is the string indicating that a combination of the
	// ticket pool price and the ticket VWAP should be used as the
	// price target.
	PriceTargetDual = "dual"
)

// Config stores the configuration options for ticket buyer.
type Config struct {
<<<<<<< HEAD
	AccountName           string
	AvgPriceMode          string
	AvgPriceVWAPDelta     int
	BalanceToMaintain     float64
	BlocksToAvg           int
	DontWaitForTickets    bool
	ExpiryDelta           int
	FeeSource             string
	FeeTargetScaling      float64
	HighPricePenalty      float64
	MinFee                float64
	MaxFee                float64
	MaxPerBlock           int
	MaxPriceAbsolute      float64
	MaxPriceRelative      float64
	MaxPriceScale         float64
	MaxInMempool          int
	PoolAddress           string
	PoolFees              float64
	PriceTarget           float64
	SpreadTicketPurchases bool
	TicketAddress         string
	TxFee                 float64
	TicketFeeInfo         bool
	PrevToBuyDiffPeriod   int
	PrevToBuyHeight       int
=======
	AccountName               string
	AvgPriceMode              string
	AvgPriceVWAPDelta         int
	BalanceToMaintainAbsolute float64
	BalanceToMaintainRelative float64
	BlocksToAvg               int
	DontWaitForTickets        bool
	ExpiryDelta               int
	FeeSource                 string
	FeeTargetScaling          float64
	HighPricePenalty          float64
	MinFee                    float64
	MinPriceScale             float64
	MaxFee                    float64
	MaxPerBlock               int
	MaxPriceAbsolute          float64
	MaxPriceRelative          float64
	MaxPriceScale             float64
	MaxInMempool              int
	PoolAddress               string
	PoolFees                  float64
	PriceTarget               float64
	SpreadTicketPurchases     bool
	TicketAddress             string
	TxFee                     float64
	TicketFeeInfo             bool
	PrevToBuyDiffPeriod       int
	PrevToBuyHeight           int
>>>>>>> fcd63086
}

// TicketPurchaser is the main handler for purchasing tickets. It decides
// whether or not to do so based on information obtained from daemon and
// wallet chain servers.
type TicketPurchaser struct {
	cfg            *Config
	activeNet      *chaincfg.Params
	dcrdChainSvr   *dcrrpcclient.Client
	wallet         *wallet.Wallet
	ticketAddress  dcrutil.Address
	poolAddress    dcrutil.Address
	firstStart     bool
	windowPeriod   int          // The current window period
	idxDiffPeriod  int          // Relative block index within the difficulty period
	useMedian      bool         // Flag for using median for ticket fees
	priceMode      avgPriceMode // Price mode to use to calc average price
	heightCheck    map[int64]struct{}
	balEstimated   dcrutil.Amount
	ticketPrice    dcrutil.Amount
	ProportionLive float64
}

// NewTicketPurchaser creates a new TicketPurchaser.
func NewTicketPurchaser(cfg *Config,
	dcrdChainSvr *dcrrpcclient.Client,
	w *wallet.Wallet,
	activeNet *chaincfg.Params) (*TicketPurchaser, error) {
	var ticketAddress dcrutil.Address
	var err error
	if cfg.TicketAddress != "" {
		ticketAddress, err = dcrutil.DecodeAddress(cfg.TicketAddress,
			activeNet)
		if err != nil {
			return nil, err
		}
	}
	var poolAddress dcrutil.Address
	if cfg.PoolAddress != "" {
		poolAddress, err = dcrutil.DecodeNetworkAddress(cfg.PoolAddress)
		if err != nil {
			return nil, err
		}
	}

	priceMode := avgPriceMode(AvgPriceVWAPMode)
	switch cfg.AvgPriceMode {
	case PriceTargetPool:
		priceMode = AvgPricePoolMode
	case PriceTargetDual:
		priceMode = AvgPriceDualMode
	}

	return &TicketPurchaser{
		cfg:           cfg,
		activeNet:     activeNet,
		dcrdChainSvr:  dcrdChainSvr,
		wallet:        w,
		firstStart:    true,
		ticketAddress: ticketAddress,
		poolAddress:   poolAddress,
		useMedian:     cfg.FeeSource == TicketFeeMedian,
		priceMode:     priceMode,
		heightCheck:   make(map[int64]struct{}),
	}, nil
}

// PurchaseStats stats is a collection of statistics related to the ticket purchase.
type PurchaseStats struct {
	Height        int64
	PriceMaxScale float64
	PriceAverage  float64
	PriceNext     float64
	PriceCurrent  float64
	MempoolAll    int
	MempoolOwn    int
	Purchased     int
	LeftWindow    int
	FeeMin        float64
	FeeMax        float64
	FeeMedian     float64
	FeeMean       float64
	FeeOwn        float64
	Balance       int64
	TicketPrice   int64
}

// Purchase is the main handler for purchasing tickets for the user.
// TODO Not make this an inlined pile of crap.
func (t *TicketPurchaser) Purchase(height int64) (*PurchaseStats, error) {

	ps := &PurchaseStats{Height: height}
	// Check to make sure that the current height has not already been seen
	// for a reorg or a fork
	if _, exists := t.heightCheck[height]; exists {
		log.Debugf("We've already seen this height, "+
			"reorg/fork detected at height %v", height)
		return ps, nil
	}
	t.heightCheck[height] = struct{}{}

	if t.cfg.TicketFeeInfo {
		oneBlock := uint32(1)
		info, err := t.dcrdChainSvr.TicketFeeInfo(&oneBlock, &zeroUint32)
		if err != nil {
			return ps, err
		}
		ps.FeeMin = info.FeeInfoBlocks[0].Min
		ps.FeeMax = info.FeeInfoBlocks[0].Max
		ps.FeeMedian = info.FeeInfoBlocks[0].Median
		ps.FeeMean = info.FeeInfoBlocks[0].Mean

		// Expensive call to fetch all tickets in the mempool
		all, err := t.allTicketsInMempool()
		if err != nil {
			return ps, err
		}
		ps.MempoolAll = all
	}

	// Initialize based on where we are in the window
	winSize := t.activeNet.StakeDiffWindowSize
	thisIdxDiffPeriod := int(height % winSize)
	nextIdxDiffPeriod := int((height + 1) % winSize)
	thisWindowPeriod := int(height / winSize)

	refreshProportionLive := false
	if t.firstStart {
		t.firstStart = false
		log.Debugf("First run for ticket buyer")
		log.Debugf("Transaction relay fee: %v DCR", t.cfg.TxFee)
		refreshProportionLive = true
	} else {
		if nextIdxDiffPeriod == 0 {
			// Starting a new window
			log.Debugf("Resetting stake window variables")
			refreshProportionLive = true
		}
		if thisIdxDiffPeriod != 0 && thisWindowPeriod > t.windowPeriod {
			// Disconnected and reconnected in a different window
			log.Debugf("Reconnected in a different window, now at height %v", height)
			refreshProportionLive = true
		}
	}

	// Set these each round
	t.idxDiffPeriod = int(height % winSize)
	t.windowPeriod = int(height / winSize)

	if refreshProportionLive {
		log.Debugf("Getting StakeInfo")
		var curStakeInfo *wallet.StakeInfoData
		var err error
		for i := 1; i <= stakeInfoReqTries; i++ {
			curStakeInfo, err = t.wallet.StakeInfo()
			if err != nil {
				log.Debugf("Waiting for StakeInfo, attempt %v: (%v)", i, err.Error())
				time.Sleep(stakeInfoReqTryDelay)
				continue
			}
			if err == nil {
				log.Debugf("Got StakeInfo")
				break
			}
		}

		if err != nil {
			return ps, err
		}
		t.ProportionLive = float64(curStakeInfo.Live) / float64(curStakeInfo.PoolSize)
		log.Debugf("Proportion live: %.4f%%", t.ProportionLive*100)
	}

	// Parse the ticket purchase frequency. Positive numbers mean
	// that many tickets per block. Negative numbers mean to only
	// purchase one ticket once every abs(num) blocks.
	maxPerBlock := 0
	switch {
	case t.cfg.MaxPerBlock == 0:
		return ps, nil
	case t.cfg.MaxPerBlock > 0:
		maxPerBlock = t.cfg.MaxPerBlock
	case t.cfg.MaxPerBlock < 0:
		if int(height)%t.cfg.MaxPerBlock != 0 {
			return ps, nil
		}
		maxPerBlock = 1
	}

	// Make sure that our wallet is connected to the daemon and the
	// wallet is unlocked, otherwise abort.
	// TODO: Check daemon connected
	if t.wallet.Locked() {
		return ps, fmt.Errorf("Wallet not unlocked to allow ticket purchases")
	}

	avgPriceAmt, err := t.calcAverageTicketPrice(height)
	if err != nil {
		return ps, fmt.Errorf("Failed to calculate average ticket price amount: %s",
			err.Error())
	}
	avgPrice := avgPriceAmt.ToCoin()
	log.Debugf("Calculated average ticket price: %v", avgPriceAmt)
	ps.PriceAverage = avgPrice

	nextStakeDiff, err := t.wallet.StakeDifficulty()
	log.Tracef("Next stake difficulty: %v", nextStakeDiff)
	if err != nil {
		return ps, err
	}
	ps.PriceCurrent = float64(nextStakeDiff)
	t.ticketPrice = nextStakeDiff
	ps.TicketPrice = int64(nextStakeDiff)

	sDiffEsts, err := t.dcrdChainSvr.EstimateStakeDiff(nil)
	if err != nil {
		return ps, err
	}
	ps.PriceNext = sDiffEsts.Expected
	log.Tracef("Estimated stake diff: (min: %v, expected: %v, max: %v)",
		sDiffEsts.Min, sDiffEsts.Expected, sDiffEsts.Max)

	// Set the max price to the configuration parameter that is lower
	// Absolute or relative max price
	var maxPriceAmt dcrutil.Amount
	if t.cfg.MaxPriceAbsolute > 0 && t.cfg.MaxPriceAbsolute < avgPrice*t.cfg.MaxPriceRelative {
		maxPriceAmt, err = dcrutil.NewAmount(t.cfg.MaxPriceAbsolute)
		if err != nil {
			return ps, err
		}
		log.Debugf("Using absolute max price: %v", maxPriceAmt)
	} else {
		maxPriceAmt, err = dcrutil.NewAmount(avgPrice * t.cfg.MaxPriceRelative)
		if err != nil {
			return ps, err
		}
		log.Debugf("Using relative max price: %v", maxPriceAmt)
	}

	// Scale the average price according to the configuration parameters
	// to find the maximum price for users that are electing to
	// attempting to manipulate the stake difficulty
	maxPriceScaledAmt, err := dcrutil.NewAmount(t.cfg.MaxPriceScale * avgPrice)
	if err != nil {
		return ps, err
	}
	if t.cfg.MaxPriceScale > 0.0 {
		log.Debugf("Max price to maintain this window: %v", maxPriceScaledAmt)
	}
	ps.PriceMaxScale = maxPriceScaledAmt.ToCoin()

	account, err := t.wallet.AccountNumber(t.cfg.AccountName)
	if err != nil {
		return ps, err
	}
	bal, err := t.wallet.CalculateAccountBalance(account, 0)
	if err != nil {
		return ps, err
	}
	log.Debugf("Spendable balance for account '%s': %v", t.cfg.AccountName, bal.Spendable)
	ps.Balance = int64(bal.Spendable)

	// Disable purchasing if the ticket price is too high based on
	// the cutoff or if the estimated ticket price is above
	// our scaled cutoff based on the ideal ticket price.
	if nextStakeDiff > maxPriceAmt {
		log.Infof("Not buying because max price exceeded: "+
			"(max price: %v, ticket price: %v)", maxPriceAmt, nextStakeDiff)
		return ps, nil
	}
	if t.cfg.MaxPriceScale > 0.0 && (sDiffEsts.Expected > maxPriceScaledAmt.ToCoin()) &&
		maxPriceScaledAmt != 0 {
		log.Infof("Not buying because the "+
			"next window estimate %v DCR is higher than the scaled max "+
			"price %v", sDiffEsts.Expected, maxPriceScaledAmt)
		return ps, nil
	}

	// If we still have tickets in the memory pool, don't try
	// to buy even more tickets.
	inMP, err := t.ownTicketsInMempool()
	if err != nil {
		return ps, err
	}
	ps.MempoolOwn = inMP
	if !t.cfg.DontWaitForTickets {
		if inMP > t.cfg.MaxInMempool {
			log.Infof("Currently waiting for %v tickets to enter the "+
				"blockchain before buying more tickets (in mempool: %v,"+
				" max allowed in mempool %v)", inMP-t.cfg.MaxInMempool,
				inMP, t.cfg.MaxInMempool)
			return ps, nil
		}
	}

	// If might be the case that there weren't enough recent
	// blocks to average fees from. Use data from the last
	// window with the closest difficulty.
	chainFee := 0.0
	if t.idxDiffPeriod < t.cfg.BlocksToAvg {
		chainFee, err = t.findClosestFeeWindows(nextStakeDiff.ToCoin(),
			t.useMedian)
		if err != nil {
			return ps, err
		}
	} else {
		chainFee, err = t.findTicketFeeBlocks(t.useMedian)
		if err != nil {
			return ps, err
		}
	}

	// Scale the mean fee upwards according to what was asked
	// for by the user.
	feeToUse := chainFee * t.cfg.FeeTargetScaling
	log.Tracef("Average ticket fee: %.8f DCR", chainFee)
	if feeToUse > t.cfg.MaxFee {
		log.Infof("Not buying because max fee exceed: (max fee: %.8f DCR,  scaled fee: %.8f DCR)",
			t.cfg.MaxFee, feeToUse)
		return ps, nil
	}
	if feeToUse < t.cfg.MinFee {
		log.Debugf("Using min ticket fee: %.8f DCR (scaled fee: %.8f DCR)", t.cfg.MinFee, feeToUse)
		feeToUse = t.cfg.MinFee
	} else {
		log.Tracef("Using scaled ticket fee: %.8f DCR", feeToUse)
	}
	feeToUseAmt, err := dcrutil.NewAmount(feeToUse)
	if err != nil {
		return ps, err
	}
	t.wallet.SetTicketFeeIncrement(feeToUseAmt)

	ps.FeeOwn = feeToUse

	// Set the balancetomaintain to the configuration parameter that is higher
	// Absolute or relative balance to maintain
	var balanceToMaintainAmt dcrutil.Amount
	if t.cfg.BalanceToMaintainAbsolute > 0 && t.cfg.BalanceToMaintainAbsolute >
		bal.Total.ToCoin()*t.cfg.BalanceToMaintainRelative {

		balanceToMaintainAmt, err = dcrutil.NewAmount(t.cfg.BalanceToMaintainAbsolute)
		if err != nil {
			return ps, err
		}
		log.Debugf("Using absolute balancetomaintain: %v", balanceToMaintainAmt)
	} else {
		balanceToMaintainAmt, err = dcrutil.NewAmount(bal.Total.ToCoin() * t.cfg.BalanceToMaintainRelative)
		if err != nil {
			return ps, err
		}
		log.Debugf("Using relative balancetomaintain: %v", balanceToMaintainAmt)
	}

	// Calculate how many tickets to buy
	ticketsLeftInWindow := (int(winSize) - t.idxDiffPeriod) * int(t.activeNet.MaxFreshStakePerBlock)
	log.Tracef("Ticket allotment left in window is %v, blocks left is %v",
		ticketsLeftInWindow, (int(winSize) - t.idxDiffPeriod))

	toBuyForBlock := int(math.Floor((bal.Spendable.ToCoin() - balanceToMaintainAmt.ToCoin()) / nextStakeDiff.ToCoin()))
	if toBuyForBlock < 0 {
		toBuyForBlock = 0
	}
	if toBuyForBlock == 0 {
		log.Infof("Not enough funds to buy tickets: (spendable: %v, balancetomaintain: %v) ",
			bal.Spendable.ToCoin(), balanceToMaintainAmt.ToCoin())
	}

	// For spreading your ticket purchases evenly throughout window.
	// Use available funds to calculate how many tickets to buy, and also
	// approximate the income you're going to have from older tickets that
	// you've voted and are maturing during this window (tixWillRedeem)
	if t.cfg.SpreadTicketPurchases && toBuyForBlock > 0 {
		log.Debugf("Spreading purchases throughout window")

		// Number of blocks remaining to purchase tickets in this window
		blocksRemaining := int(winSize) - t.idxDiffPeriod
		// Estimated number of tickets you will vote on and redeem this window
		tixWillRedeem := float64(blocksRemaining) * float64(t.activeNet.TicketsPerBlock) * t.ProportionLive
		// Amount of tickets that can be bought with existing funds
		tixCanBuy := (bal.Spendable.ToCoin() - balanceToMaintainAmt.ToCoin()) / nextStakeDiff.ToCoin()
		if tixCanBuy < 0 {
			tixCanBuy = 0
		}
		// Estimated number of tickets you can buy with current funds and
		// funds from incoming redeemed tickets
		tixCanBuyAll := tixCanBuy + tixWillRedeem
		// Amount of tickets that can be bought per block with current funds
		buyPerBlock := tixCanBuy / float64(blocksRemaining)
		// Amount of tickets that can be bought per block with current and redeemed funds
		buyPerBlockAll := tixCanBuyAll / float64(blocksRemaining)

		log.Debugf("To spend existing funds within this window you need %.1f tickets per block"+
			", %.1f purchases total", buyPerBlock, tixCanBuy)
		log.Debugf("With %.1f%% proportion live, you are expected to redeem %.1f tickets "+
			"in the remaining %d usable blocks", t.ProportionLive*100, tixWillRedeem, blocksRemaining)
		log.Debugf("With expected funds from redeemed tickets, you can buy %.1f%% more tickets",
			tixWillRedeem/tixCanBuy*100)
		log.Infof("Will buy ~%.1f tickets per block, %.1f purchases total", buyPerBlockAll, tixCanBuyAll)

		if blocksRemaining > 0 && tixCanBuy > 0 {
			// rand is for the remainder
			// if 1.25 buys per block are needed, then buy 2 tickets 1/4th of the time
			rand.Seed(time.Now().UTC().UnixNano())

			if tixCanBuyAll >= float64(blocksRemaining) {
				// When buying one or more tickets per block
				toBuyForBlock = int(math.Floor(buyPerBlockAll))
				ticketRemainder := int(math.Floor(tixCanBuyAll)) % blocksRemaining
				if rand.Float64() <= float64(ticketRemainder) {
					toBuyForBlock++
				}
			} else {
				// When buying less than one ticket per block
				if rand.Float64() <= buyPerBlockAll {
					log.Debugf("Buying one this round")
					toBuyForBlock = 1
				} else {
					toBuyForBlock = 0
					log.Debugf("Skipping this round")
				}
			}
			// This is for a possible rare case where there is not enough available funds to
			// purchase a ticket because funds expected from redeemed tickets are overdue
			if toBuyForBlock > int(math.Floor(tixCanBuy)) {
				log.Debugf("Waiting for current windows tickets to redeem")
				log.Debugf("Cant yet buy %d, will buy %d",
					toBuyForBlock, int(math.Floor(tixCanBuy)))
				toBuyForBlock = int(math.Floor(tixCanBuy))
			}
		} else {
			// Do not buy any tickets
			toBuyForBlock = 0
			if tixCanBuy < 0 {
				log.Debugf("tixCanBuy < 0, this should not occur")
			} else if tixCanBuy < 1 {
				log.Debugf("Not enough funds to purchase a ticket")
			}
			if blocksRemaining < 0 {
				log.Debugf("blocksRemaining < 0, this should not occur")
			} else if blocksRemaining == 0 {
				log.Debugf("There are no more opportunities to purchase tickets in this window")
			}
		}
	}

	// Only the maximum number of tickets at each block
	// should be purchased, as specified by the user.
	if toBuyForBlock > maxPerBlock {
		toBuyForBlock = maxPerBlock
		if maxPerBlock == 1 {
			log.Infof("Limiting to 1 purchase per block")
		} else {
			log.Infof("Limiting to %d purchases per block", maxPerBlock)
		}
	}

	// We've already purchased all the tickets we need to.
	if toBuyForBlock <= 0 {
		log.Infof("Not buying any tickets this round")
		return ps, nil
	}

	// Check our balance versus the amount of tickets we need to buy.
	// If there is not enough money, decrement and recheck the balance
	// to see if fewer tickets may be purchased. Abort if we don't
	// have enough moneys.
	notEnough := func(bal dcrutil.Amount, toBuy int, sd dcrutil.Amount) bool {
		return (bal.ToCoin() - float64(toBuy)*sd.ToCoin()) <
			balanceToMaintainAmt.ToCoin()
	}
	if notEnough(bal.Spendable, toBuyForBlock, nextStakeDiff) {
		for notEnough(bal.Spendable, toBuyForBlock, nextStakeDiff) {
			if toBuyForBlock == 0 {
				break
			}

			toBuyForBlock--
			log.Debugf("Not enough, decremented amount of tickets to buy")
		}

		if toBuyForBlock == 0 {
			log.Infof("Not buying because spendable balance would be %v "+
				"but balance to maintain is %v",
				(bal.Spendable.ToCoin() - float64(toBuyForBlock)*
					nextStakeDiff.ToCoin()),
				balanceToMaintainAmt)
			return ps, nil
		}
	}

	// If an address wasn't passed, create an internal address in
	// the wallet for the ticket address.
	var ticketAddress dcrutil.Address
	if t.ticketAddress != nil {
		ticketAddress = t.ticketAddress
	} else {
		ticketAddress, err =
			t.wallet.NewAddress(account, waddrmgr.InternalBranch)
		if err != nil {
			return ps, err
		}
	}

	// Purchase tickets.
	poolFeesAmt, err := dcrutil.NewAmount(t.cfg.PoolFees)
	if err != nil {
		return ps, err
	}
	expiry := int32(int(height) + t.cfg.ExpiryDelta)
	hashes, err := t.wallet.PurchaseTickets(0,
		maxPriceAmt,
		0,
		ticketAddress,
		account,
		toBuyForBlock,
		t.poolAddress,
		poolFeesAmt.ToCoin(),
		expiry,
		t.wallet.RelayFee(),
		t.wallet.TicketFeeIncrement(),
	)
	if err != nil {
		return ps, err
	}
	tickets, ok := hashes.([]*chainhash.Hash)
	if !ok {
		return nil, fmt.Errorf("Unable to decode ticket hashes")
	}
	ps.Purchased = toBuyForBlock
	for i := range tickets {
		log.Infof("Purchased ticket %v at stake difficulty %v (%v "+
			"fees per KB used)", tickets[i], nextStakeDiff.ToCoin(),
			feeToUseAmt.ToCoin())
	}

	bal, err = t.wallet.CalculateAccountBalance(account, 0)
	if err != nil {
		return ps, err
	}
	log.Debugf("Usable balance for account '%s' after purchases: %v", t.cfg.AccountName, bal.Spendable)
	ps.Balance = int64(bal.Spendable)

	return ps, nil
}<|MERGE_RESOLUTION|>--- conflicted
+++ resolved
@@ -56,34 +56,6 @@
 
 // Config stores the configuration options for ticket buyer.
 type Config struct {
-<<<<<<< HEAD
-	AccountName           string
-	AvgPriceMode          string
-	AvgPriceVWAPDelta     int
-	BalanceToMaintain     float64
-	BlocksToAvg           int
-	DontWaitForTickets    bool
-	ExpiryDelta           int
-	FeeSource             string
-	FeeTargetScaling      float64
-	HighPricePenalty      float64
-	MinFee                float64
-	MaxFee                float64
-	MaxPerBlock           int
-	MaxPriceAbsolute      float64
-	MaxPriceRelative      float64
-	MaxPriceScale         float64
-	MaxInMempool          int
-	PoolAddress           string
-	PoolFees              float64
-	PriceTarget           float64
-	SpreadTicketPurchases bool
-	TicketAddress         string
-	TxFee                 float64
-	TicketFeeInfo         bool
-	PrevToBuyDiffPeriod   int
-	PrevToBuyHeight       int
-=======
 	AccountName               string
 	AvgPriceMode              string
 	AvgPriceVWAPDelta         int
@@ -96,7 +68,6 @@
 	FeeTargetScaling          float64
 	HighPricePenalty          float64
 	MinFee                    float64
-	MinPriceScale             float64
 	MaxFee                    float64
 	MaxPerBlock               int
 	MaxPriceAbsolute          float64
@@ -112,7 +83,6 @@
 	TicketFeeInfo             bool
 	PrevToBuyDiffPeriod       int
 	PrevToBuyHeight           int
->>>>>>> fcd63086
 }
 
 // TicketPurchaser is the main handler for purchasing tickets. It decides
