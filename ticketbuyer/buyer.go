--- conflicted
+++ resolved
@@ -143,14 +143,9 @@
 		PoolAddress:               t.cfg.PoolAddress,
 		PoolFees:                  t.poolFees,
 		NoSpreadTicketPurchases:   t.cfg.NoSpreadTicketPurchases,
-<<<<<<< HEAD
-		TicketAddress:             t.cfg.TicketAddress,
-		TxFee:                     t.cfg.TxFee,
-		NoSplitTransaction:        t.cfg.NoSplitTransaction,
-=======
 		TxFee:         t.cfg.TxFee,
 		VotingAddress: t.cfg.VotingAddress,
->>>>>>> 01887b62
+		NoSplitTransaction:        t.cfg.NoSplitTransaction,
 	}
 	t.purchaserMtx.Unlock()
 	return config, nil
