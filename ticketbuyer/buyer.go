// Copyright (c) 2016 The Decred developers
// Use of this source code is governed by an ISC
// license that can be found in the LICENSE file.

package ticketbuyer

import (
	"fmt"
	"math"
	"math/rand"
	"time"

	"github.com/decred/dcrd/blockchain"
	"github.com/decred/dcrd/chaincfg"
	"github.com/decred/dcrd/chaincfg/chainhash"
	"github.com/decred/dcrrpcclient"
	"github.com/decred/dcrutil"
	"github.com/decred/dcrwallet/waddrmgr"
	"github.com/decred/dcrwallet/wallet"
)

var (
	// zeroUint32 is the zero value for a uint32.
	zeroUint32 = uint32(0)

	// stakeInfoReqTries is the maximum number of times to try
	// GetStakeInfo before failing.
	stakeInfoReqTries = 20

	// stakeInfoReqTryDelay is the time in seconds to wait before
	// doing another GetStakeInfo request.
	stakeInfoReqTryDelay = time.Second * 1
)

const (
	// TicketFeeMean is the string indicating that the mean ticket fee
	// should be used when determining ticket fee.
	TicketFeeMean = "mean"

	// TicketFeeMedian is the string indicating that the median ticket fee
	// should be used when determining ticket fee.
	TicketFeeMedian = "median"

	// PriceTargetVWAP is the string indicating that the volume
	// weighted average price should be used as the price target.
	PriceTargetVWAP = "vwap"

	// PriceTargetPool is the string indicating that the ticket pool
	// price should be used as the price target.
	PriceTargetPool = "pool"

	// PriceTargetDual is the string indicating that a combination of the
	// ticket pool price and the ticket VWAP should be used as the
	// price target.
	PriceTargetDual = "dual"
)

// Config stores the configuration options for ticket buyer.
type Config struct {
	AccountName               string
	AvgPriceMode              string
	AvgPriceVWAPDelta         int
	BalanceToMaintainAbsolute float64
	BalanceToMaintainRelative float64
	BlocksToAvg               int
	DontWaitForTickets        bool
	ExpiryDelta               int
	FeeSource                 string
	FeeTargetScaling          float64
	HighPricePenalty          float64
	MinFee                    float64
	MaxFee                    float64
	MaxPerBlock               int
	MaxPriceAbsolute          float64
	MaxPriceRelative          float64
	MaxPriceScale             float64
	MaxInMempool              int
	PoolAddress               string
	PoolFees                  float64
	PriceTarget               float64
	SpreadTicketPurchases     bool
	TicketAddress             string
	TxFee                     float64
	TicketFeeInfo             bool
	PrevToBuyDiffPeriod       int
	PrevToBuyHeight           int
}

// TicketPurchaser is the main handler for purchasing tickets. It decides
// whether or not to do so based on information obtained from daemon and
// wallet chain servers.
type TicketPurchaser struct {
<<<<<<< HEAD
	cfg              *Config
	activeNet        *chaincfg.Params
	dcrdChainSvr     *dcrrpcclient.Client
	wallet           *wallet.Wallet
	ticketAddress    dcrutil.Address
	poolAddress      dcrutil.Address
	firstStart       bool
	windowPeriod     int          // The current window period
	idxDiffPeriod    int          // Relative block index within the difficulty period
	maintainMaxPrice bool         // Flag for maximum price manipulation
	maintainMinPrice bool         // Flag for minimum price manipulation
	useMedian        bool         // Flag for using median for ticket fees
	priceMode        avgPriceMode // Price mode to use to calc average price
	heightCheck      map[int64]struct{}
	balEstimated     dcrutil.Amount
	ticketPrice      dcrutil.Amount
	stakePoolSize    uint32
	stakeLive        uint32
	stakeImmature    uint32
	stakeVoteSubsidy dcrutil.Amount
=======
	cfg            *Config
	activeNet      *chaincfg.Params
	dcrdChainSvr   *dcrrpcclient.Client
	wallet         *wallet.Wallet
	ticketAddress  dcrutil.Address
	poolAddress    dcrutil.Address
	firstStart     bool
	windowPeriod   int          // The current window period
	idxDiffPeriod  int          // Relative block index within the difficulty period
	useMedian      bool         // Flag for using median for ticket fees
	priceMode      avgPriceMode // Price mode to use to calc average price
	heightCheck    map[int64]struct{}
	balEstimated   dcrutil.Amount
	ticketPrice    dcrutil.Amount
	ProportionLive float64
>>>>>>> 052e56e9
}

// NewTicketPurchaser creates a new TicketPurchaser.
func NewTicketPurchaser(cfg *Config,
	dcrdChainSvr *dcrrpcclient.Client,
	w *wallet.Wallet,
	activeNet *chaincfg.Params) (*TicketPurchaser, error) {
	var ticketAddress dcrutil.Address
	var err error
	if cfg.TicketAddress != "" {
		ticketAddress, err = dcrutil.DecodeAddress(cfg.TicketAddress,
			activeNet)
		if err != nil {
			return nil, err
		}
	}
	var poolAddress dcrutil.Address
	if cfg.PoolAddress != "" {
		poolAddress, err = dcrutil.DecodeNetworkAddress(cfg.PoolAddress)
		if err != nil {
			return nil, err
		}
	}

	priceMode := avgPriceMode(AvgPriceVWAPMode)
	switch cfg.AvgPriceMode {
	case PriceTargetPool:
		priceMode = AvgPricePoolMode
	case PriceTargetDual:
		priceMode = AvgPriceDualMode
	}

	return &TicketPurchaser{
		cfg:           cfg,
		activeNet:     activeNet,
		dcrdChainSvr:  dcrdChainSvr,
		wallet:        w,
		firstStart:    true,
		ticketAddress: ticketAddress,
		poolAddress:   poolAddress,
		useMedian:     cfg.FeeSource == TicketFeeMedian,
		priceMode:     priceMode,
		heightCheck:   make(map[int64]struct{}),
	}, nil
}

// PurchaseStats stats is a collection of statistics related to the ticket purchase.
type PurchaseStats struct {
	Height        int64
	PriceMaxScale float64
	PriceAverage  float64
	PriceNext     float64
	PriceCurrent  float64
	MempoolAll    int
	MempoolOwn    int
	Purchased     int
	LeftWindow    int
	FeeMin        float64
	FeeMax        float64
	FeeMedian     float64
	FeeMean       float64
	FeeOwn        float64
	Balance       int64
	TicketPrice   int64
}

// Purchase is the main handler for purchasing tickets for the user.
// TODO Not make this an inlined pile of crap.
func (t *TicketPurchaser) Purchase(height int64) (*PurchaseStats, error) {

	ps := &PurchaseStats{Height: height}
	// Check to make sure that the current height has not already been seen
	// for a reorg or a fork
	if _, exists := t.heightCheck[height]; exists {
		log.Debugf("We've already seen this height, "+
			"reorg/fork detected at height %v", height)
		return ps, nil
	}
	t.heightCheck[height] = struct{}{}

	if t.cfg.TicketFeeInfo {
		oneBlock := uint32(1)
		info, err := t.dcrdChainSvr.TicketFeeInfo(&oneBlock, &zeroUint32)
		if err != nil {
			return ps, err
		}
		ps.FeeMin = info.FeeInfoBlocks[0].Min
		ps.FeeMax = info.FeeInfoBlocks[0].Max
		ps.FeeMedian = info.FeeInfoBlocks[0].Median
		ps.FeeMean = info.FeeInfoBlocks[0].Mean

		// Expensive call to fetch all tickets in the mempool
		all, err := t.allTicketsInMempool()
		if err != nil {
			return ps, err
		}
		ps.MempoolAll = all
	}

	// Initialize based on where we are in the window
	winSize := t.activeNet.StakeDiffWindowSize
	thisIdxDiffPeriod := int(height % winSize)
	nextIdxDiffPeriod := int((height + 1) % winSize)
	thisWindowPeriod := int(height / winSize)

	refreshStakeInfo := false
	if t.firstStart {
		t.firstStart = false
		log.Debugf("First run for ticket buyer")
		log.Debugf("Transaction relay fee: %v DCR", t.cfg.TxFee)
		refreshStakeInfo = true
	} else {
		if nextIdxDiffPeriod == 0 {
			// Starting a new window
			log.Debugf("Resetting stake window variables")
			refreshStakeInfo = true
		}
		if thisIdxDiffPeriod != 0 && thisWindowPeriod > t.windowPeriod {
			// Disconnected and reconnected in a different window
			log.Debugf("Reconnected in a different window, now at height %v", height)
			refreshStakeInfo = true
		}
	}

	// Set these each round
	t.idxDiffPeriod = int(height % winSize)
	t.windowPeriod = int(height / winSize)

	if refreshStakeInfo {
		log.Debugf("Getting StakeInfo")
		var curStakeInfo *wallet.StakeInfoData
		var err error
		for i := 1; i <= stakeInfoReqTries; i++ {
			curStakeInfo, err = t.wallet.StakeInfo()
			if err != nil {
				log.Debugf("Waiting for StakeInfo, attempt %v: (%v)", i, err.Error())
				time.Sleep(stakeInfoReqTryDelay)
				continue
			}
			if err == nil {
				log.Debugf("Got StakeInfo")
				break
			}
		}

		if err != nil {
			return ps, err
		}
		t.stakePoolSize = curStakeInfo.PoolSize
		t.stakeLive = curStakeInfo.Live
		t.stakeImmature = curStakeInfo.Immature

		subsidyCache := blockchain.NewSubsidyCache(height, t.wallet.ChainParams())
		subsidy := blockchain.CalcStakeVoteSubsidy(subsidyCache, height, t.wallet.ChainParams())
		t.stakeVoteSubsidy = dcrutil.Amount(subsidy)
		log.Tracef("Stake vote subsidy: %v", t.stakeVoteSubsidy)
	}

	// Parse the ticket purchase frequency. Positive numbers mean
	// that many tickets per block. Negative numbers mean to only
	// purchase one ticket once every abs(num) blocks.
	maxPerBlock := 0
	switch {
	case t.cfg.MaxPerBlock == 0:
		return ps, nil
	case t.cfg.MaxPerBlock > 0:
		maxPerBlock = t.cfg.MaxPerBlock
	case t.cfg.MaxPerBlock < 0:
		if int(height)%t.cfg.MaxPerBlock != 0 {
			return ps, nil
		}
		maxPerBlock = 1
	}

	// Make sure that our wallet is connected to the daemon and the
	// wallet is unlocked, otherwise abort.
	// TODO: Check daemon connected
	if t.wallet.Locked() {
		return ps, fmt.Errorf("Wallet not unlocked to allow ticket purchases")
	}

	avgPriceAmt, err := t.calcAverageTicketPrice(height)
	if err != nil {
		return ps, fmt.Errorf("Failed to calculate average ticket price amount: %s",
			err.Error())
	}
	avgPrice := avgPriceAmt.ToCoin()
	log.Debugf("Calculated average ticket price: %v", avgPriceAmt)
	ps.PriceAverage = avgPrice

	nextStakeDiff, err := t.wallet.StakeDifficulty()
	log.Tracef("Next stake difficulty: %v", nextStakeDiff)
	if err != nil {
		return ps, err
	}
	ps.PriceCurrent = float64(nextStakeDiff)
	t.ticketPrice = nextStakeDiff
	ps.TicketPrice = int64(nextStakeDiff)

	sDiffEsts, err := t.dcrdChainSvr.EstimateStakeDiff(nil)
	if err != nil {
		return ps, err
	}
	ps.PriceNext = sDiffEsts.Expected
	log.Tracef("Estimated stake diff: (min: %v, expected: %v, max: %v)",
		sDiffEsts.Min, sDiffEsts.Expected, sDiffEsts.Max)

	// Set the max price to the configuration parameter that is lower
	// Absolute or relative max price
	var maxPriceAmt dcrutil.Amount
	if t.cfg.MaxPriceAbsolute > 0 && t.cfg.MaxPriceAbsolute < avgPrice*t.cfg.MaxPriceRelative {
		maxPriceAmt, err = dcrutil.NewAmount(t.cfg.MaxPriceAbsolute)
		if err != nil {
			return ps, err
		}
		log.Debugf("Using absolute max price: %v", maxPriceAmt)
	} else {
		maxPriceAmt, err = dcrutil.NewAmount(avgPrice * t.cfg.MaxPriceRelative)
		if err != nil {
			return ps, err
		}
		log.Debugf("Using relative max price: %v", maxPriceAmt)
	}

	// Scale the average price according to the configuration parameters
	// to find the maximum price for users that are electing to
	// attempting to manipulate the stake difficulty
	maxPriceScaledAmt, err := dcrutil.NewAmount(t.cfg.MaxPriceScale * avgPrice)
	if err != nil {
		return ps, err
	}
	if t.cfg.MaxPriceScale > 0.0 {
		log.Debugf("Max price to maintain this window: %v", maxPriceScaledAmt)
	}
	ps.PriceMaxScale = maxPriceScaledAmt.ToCoin()

	account, err := t.wallet.AccountNumber(t.cfg.AccountName)
	if err != nil {
		return ps, err
	}
	bal, err := t.wallet.CalculateAccountBalance(account, 0)
	if err != nil {
		return ps, err
	}
	log.Debugf("Spendable balance for account '%s': %v", t.cfg.AccountName, bal.Spendable)
	ps.Balance = int64(bal.Spendable)

	// Disable purchasing if the ticket price is too high based on
	// the cutoff or if the estimated ticket price is above
	// our scaled cutoff based on the ideal ticket price.
	if nextStakeDiff > maxPriceAmt {
		log.Infof("Not buying because max price exceeded: "+
			"(max price: %v, ticket price: %v)", maxPriceAmt, nextStakeDiff)
		return ps, nil
	}
	if t.cfg.MaxPriceScale > 0.0 && (sDiffEsts.Expected > maxPriceScaledAmt.ToCoin()) &&
		maxPriceScaledAmt != 0 {
		log.Infof("Not buying because the "+
			"next window estimate %v DCR is higher than the scaled max "+
			"price %v", sDiffEsts.Expected, maxPriceScaledAmt)
		return ps, nil
	}

	// If we still have tickets in the memory pool, don't try
	// to buy even more tickets.
	inMP, err := t.ownTicketsInMempool()
	if err != nil {
		return ps, err
	}
	ps.MempoolOwn = inMP
	if !t.cfg.DontWaitForTickets {
		if inMP > t.cfg.MaxInMempool {
			log.Infof("Currently waiting for %v tickets to enter the "+
				"blockchain before buying more tickets (in mempool: %v,"+
				" max allowed in mempool %v)", inMP-t.cfg.MaxInMempool,
				inMP, t.cfg.MaxInMempool)
			return ps, nil
		}
	}

	// If might be the case that there weren't enough recent
	// blocks to average fees from. Use data from the last
	// window with the closest difficulty.
	chainFee := 0.0
	if t.idxDiffPeriod < t.cfg.BlocksToAvg {
		chainFee, err = t.findClosestFeeWindows(nextStakeDiff.ToCoin(),
			t.useMedian)
		if err != nil {
			return ps, err
		}
	} else {
		chainFee, err = t.findTicketFeeBlocks(t.useMedian)
		if err != nil {
			return ps, err
		}
	}

	// Scale the mean fee upwards according to what was asked
	// for by the user.
	feeToUse := chainFee * t.cfg.FeeTargetScaling
	log.Tracef("Average ticket fee: %.8f DCR", chainFee)
	if feeToUse > t.cfg.MaxFee {
		log.Infof("Not buying because max fee exceed: (max fee: %.8f DCR,  scaled fee: %.8f DCR)",
			t.cfg.MaxFee, feeToUse)
		return ps, nil
	}
	if feeToUse < t.cfg.MinFee {
		log.Debugf("Using min ticket fee: %.8f DCR (scaled fee: %.8f DCR)", t.cfg.MinFee, feeToUse)
		feeToUse = t.cfg.MinFee
	} else {
		log.Tracef("Using scaled ticket fee: %.8f DCR", feeToUse)
	}
	feeToUseAmt, err := dcrutil.NewAmount(feeToUse)
	if err != nil {
		return ps, err
	}
	t.wallet.SetTicketFeeIncrement(feeToUseAmt)

	ps.FeeOwn = feeToUse

	// Set the balancetomaintain to the configuration parameter that is higher
	// Absolute or relative balance to maintain
	var balanceToMaintainAmt dcrutil.Amount
	if t.cfg.BalanceToMaintainAbsolute > 0 && t.cfg.BalanceToMaintainAbsolute >
		bal.Total.ToCoin()*t.cfg.BalanceToMaintainRelative {

		balanceToMaintainAmt, err = dcrutil.NewAmount(t.cfg.BalanceToMaintainAbsolute)
		if err != nil {
			return ps, err
		}
		log.Debugf("Using absolute balancetomaintain: %v", balanceToMaintainAmt)
	} else {
		balanceToMaintainAmt, err = dcrutil.NewAmount(bal.Total.ToCoin() * t.cfg.BalanceToMaintainRelative)
		if err != nil {
			return ps, err
		}
		log.Debugf("Using relative balancetomaintain: %v", balanceToMaintainAmt)
	}

	// Calculate how many tickets to buy
	ticketsLeftInWindow := (int(winSize) - t.idxDiffPeriod) * int(t.activeNet.MaxFreshStakePerBlock)
	log.Tracef("Ticket allotment left in window is %v, blocks left is %v",
		ticketsLeftInWindow, (int(winSize) - t.idxDiffPeriod))

	toBuyForBlock := int(math.Floor((bal.Spendable.ToCoin() - balanceToMaintainAmt.ToCoin()) / nextStakeDiff.ToCoin()))
	if toBuyForBlock < 0 {
		toBuyForBlock = 0
	}
	if toBuyForBlock == 0 {
		log.Infof("Not enough funds to buy tickets: (spendable: %v, balancetomaintain: %v) ",
			bal.Spendable.ToCoin(), balanceToMaintainAmt.ToCoin())
	}

	// For spreading your ticket purchases evenly throughout window.
	// Use available funds to calculate how many tickets to buy, and also
	// approximate the income you're going to have from older tickets that
	// you've voted and are maturing during this window
	if t.cfg.SpreadTicketPurchases && toBuyForBlock > 0 {
		log.Debugf("Spreading purchases throughout window")

		// same as proportionlive that getstakeinfo rpc shows
		proportionLive := float64(t.stakeLive) / float64(t.stakePoolSize)
		// Number of blocks remaining to purchase tickets in this window
		blocksRemaining := int(winSize) - t.idxDiffPeriod
		// Estimated number of tickets you will vote on and redeem this window
		tixWillRedeem := float64(blocksRemaining) * float64(t.activeNet.TicketsPerBlock) * proportionLive
		// Average price of your tickets in the pool
		yourAvgTixPrice := bal.LockedByTickets.ToCoin() / float64(t.stakeLive+t.stakeImmature)
		// Estimated amount of funds to redeem in the remaining window
		redeemedFunds := tixWillRedeem * yourAvgTixPrice
		// Estimated number of tickets to be bought with redeemed funds
		tixToBuyWithRedeemedFunds := redeemedFunds / nextStakeDiff.ToCoin()
		// Estimated amount of funds becoming available from stake vote reward
		stakeRewardFunds := t.stakeVoteSubsidy.ToCoin() * tixWillRedeem
		// Estimated number of tickets to be bought with new stake reward
		tixToBuyWithStakeRewardFunds := stakeRewardFunds / nextStakeDiff.ToCoin()
		// Amount of tickets that can be bought with existing funds
		tixCanBuy := (bal.Spendable.ToCoin() - balanceToMaintainAmt.ToCoin()) / nextStakeDiff.ToCoin()
		if tixCanBuy < 0 {
			tixCanBuy = 0
		}
		// Estimated number of tickets you can buy with current funds and
		// funds from incoming redeemed tickets
		tixCanBuyAll := tixCanBuy + tixToBuyWithRedeemedFunds + tixToBuyWithStakeRewardFunds
		// Amount of tickets that can be bought per block with current funds
		buyPerBlock := tixCanBuy / float64(blocksRemaining)
		// Amount of tickets that can be bought per block with current and redeemed funds
		buyPerBlockAll := tixCanBuyAll / float64(blocksRemaining)

		log.Debugf("Your average purchase price for tickets in the pool is %.2f DCR", yourAvgTixPrice)
		log.Debugf("Available funds of %.2f DCR can buy %.2f tickets, %.2f tickets per block",
			bal.Spendable.ToCoin()-balanceToMaintainAmt.ToCoin(), tixCanBuy, buyPerBlock)
		log.Debugf("With %.2f%% proportion live, you will redeem ~%.2f tickets in the remaining %d blocks",
			proportionLive*100, tixWillRedeem, blocksRemaining)
		log.Debugf("Redeemed ticket value expected is %.2f DCR, buys %.2f tickets, %.2f%% more",
			redeemedFunds, tixToBuyWithRedeemedFunds, tixToBuyWithRedeemedFunds/tixCanBuy*100)
		log.Debugf("Stake reward expected is %.2f DCR, buys %.2f tickets, %.2f%% more",
			stakeRewardFunds, tixToBuyWithStakeRewardFunds, tixToBuyWithStakeRewardFunds/tixCanBuy*100)
		log.Infof("Will buy ~%.2f tickets per block, %.2f ticket purchases remaining this window", buyPerBlockAll, tixCanBuyAll)

		if blocksRemaining > 0 && tixCanBuy > 0 {
			// rand is for the remainder
			// if 1.25 buys per block are needed, then buy 2 tickets 1/4th of the time
			rand.Seed(time.Now().UTC().UnixNano())

			if tixCanBuyAll >= float64(blocksRemaining) {
				// When buying one or more tickets per block
				toBuyForBlock = int(math.Floor(buyPerBlockAll))
				ticketRemainder := int(math.Floor(tixCanBuyAll)) % blocksRemaining
				if rand.Float64() <= float64(ticketRemainder) {
					toBuyForBlock++
				}
			} else {
				// When buying less than one ticket per block
				if rand.Float64() <= buyPerBlockAll {
					log.Debugf("Buying one this round")
					toBuyForBlock = 1
				} else {
					toBuyForBlock = 0
					log.Debugf("Skipping this round")
				}
			}
			// This is for a possible rare case where there is not enough available funds to
			// purchase a ticket because funds expected from redeemed tickets are overdue
			if toBuyForBlock > int(math.Floor(tixCanBuy)) {
				log.Debugf("Waiting for current windows tickets to redeem")
				log.Debugf("Cant yet buy %d, will buy %d",
					toBuyForBlock, int(math.Floor(tixCanBuy)))
				toBuyForBlock = int(math.Floor(tixCanBuy))
			}
		} else {
			// Do not buy any tickets
			toBuyForBlock = 0
			if tixCanBuy < 0 {
				log.Debugf("tixCanBuy < 0, this should not occur")
			} else if tixCanBuy < 1 {
				log.Debugf("Not enough funds to purchase a ticket")
			}
			if blocksRemaining < 0 {
				log.Debugf("blocksRemaining < 0, this should not occur")
			} else if blocksRemaining == 0 {
				log.Debugf("There are no more opportunities to purchase tickets in this window")
			}
		}
	}

	// Only the maximum number of tickets at each block
	// should be purchased, as specified by the user.
	if toBuyForBlock > maxPerBlock {
		toBuyForBlock = maxPerBlock
		if maxPerBlock == 1 {
			log.Infof("Limiting to 1 purchase per block")
		} else {
			log.Infof("Limiting to %d purchases per block", maxPerBlock)
		}
	}

	// We've already purchased all the tickets we need to.
	if toBuyForBlock <= 0 {
		log.Infof("Not buying any tickets this round")
		return ps, nil
	}

	// Check our balance versus the amount of tickets we need to buy.
	// If there is not enough money, decrement and recheck the balance
	// to see if fewer tickets may be purchased. Abort if we don't
	// have enough moneys.
	notEnough := func(bal dcrutil.Amount, toBuy int, sd dcrutil.Amount) bool {
		return (bal.ToCoin() - float64(toBuy)*sd.ToCoin()) <
			balanceToMaintainAmt.ToCoin()
	}
	if notEnough(bal.Spendable, toBuyForBlock, nextStakeDiff) {
		for notEnough(bal.Spendable, toBuyForBlock, nextStakeDiff) {
			if toBuyForBlock == 0 {
				break
			}

			toBuyForBlock--
			log.Debugf("Not enough, decremented amount of tickets to buy")
		}

		if toBuyForBlock == 0 {
			log.Infof("Not buying because spendable balance would be %v "+
				"but balance to maintain is %v",
				(bal.Spendable.ToCoin() - float64(toBuyForBlock)*
					nextStakeDiff.ToCoin()),
				balanceToMaintainAmt)
			return ps, nil
		}
	}

	// If an address wasn't passed, create an internal address in
	// the wallet for the ticket address.
	var ticketAddress dcrutil.Address
	if t.ticketAddress != nil {
		ticketAddress = t.ticketAddress
	} else {
		ticketAddress, err =
			t.wallet.NewAddress(account, waddrmgr.InternalBranch)
		if err != nil {
			return ps, err
		}
	}

	// Purchase tickets.
	poolFeesAmt, err := dcrutil.NewAmount(t.cfg.PoolFees)
	if err != nil {
		return ps, err
	}
	expiry := int32(int(height) + t.cfg.ExpiryDelta)
	hashes, err := t.wallet.PurchaseTickets(0,
		maxPriceAmt,
		0,
		ticketAddress,
		account,
		toBuyForBlock,
		t.poolAddress,
		poolFeesAmt.ToCoin(),
		expiry,
		t.wallet.RelayFee(),
		t.wallet.TicketFeeIncrement(),
	)
	if err != nil {
		return ps, err
	}
	tickets, ok := hashes.([]*chainhash.Hash)
	if !ok {
		return nil, fmt.Errorf("Unable to decode ticket hashes")
	}
	ps.Purchased = toBuyForBlock
	for i := range tickets {
		log.Infof("Purchased ticket %v at stake difficulty %v (%v "+
			"fees per KB used)", tickets[i], nextStakeDiff.ToCoin(),
			feeToUseAmt.ToCoin())
	}

	bal, err = t.wallet.CalculateAccountBalance(account, 0)
	if err != nil {
		return ps, err
	}
	log.Debugf("Usable balance for account '%s' after purchases: %v", t.cfg.AccountName, bal.Spendable)
	ps.Balance = int64(bal.Spendable)

	return ps, nil
}<|MERGE_RESOLUTION|>--- conflicted
+++ resolved
@@ -90,7 +90,6 @@
 // whether or not to do so based on information obtained from daemon and
 // wallet chain servers.
 type TicketPurchaser struct {
-<<<<<<< HEAD
 	cfg              *Config
 	activeNet        *chaincfg.Params
 	dcrdChainSvr     *dcrrpcclient.Client
@@ -100,8 +99,6 @@
 	firstStart       bool
 	windowPeriod     int          // The current window period
 	idxDiffPeriod    int          // Relative block index within the difficulty period
-	maintainMaxPrice bool         // Flag for maximum price manipulation
-	maintainMinPrice bool         // Flag for minimum price manipulation
 	useMedian        bool         // Flag for using median for ticket fees
 	priceMode        avgPriceMode // Price mode to use to calc average price
 	heightCheck      map[int64]struct{}
@@ -111,23 +108,6 @@
 	stakeLive        uint32
 	stakeImmature    uint32
 	stakeVoteSubsidy dcrutil.Amount
-=======
-	cfg            *Config
-	activeNet      *chaincfg.Params
-	dcrdChainSvr   *dcrrpcclient.Client
-	wallet         *wallet.Wallet
-	ticketAddress  dcrutil.Address
-	poolAddress    dcrutil.Address
-	firstStart     bool
-	windowPeriod   int          // The current window period
-	idxDiffPeriod  int          // Relative block index within the difficulty period
-	useMedian      bool         // Flag for using median for ticket fees
-	priceMode      avgPriceMode // Price mode to use to calc average price
-	heightCheck    map[int64]struct{}
-	balEstimated   dcrutil.Amount
-	ticketPrice    dcrutil.Amount
-	ProportionLive float64
->>>>>>> 052e56e9
 }
 
 // NewTicketPurchaser creates a new TicketPurchaser.
@@ -526,7 +506,7 @@
 			redeemedFunds, tixToBuyWithRedeemedFunds, tixToBuyWithRedeemedFunds/tixCanBuy*100)
 		log.Debugf("Stake reward expected is %.2f DCR, buys %.2f tickets, %.2f%% more",
 			stakeRewardFunds, tixToBuyWithStakeRewardFunds, tixToBuyWithStakeRewardFunds/tixCanBuy*100)
-		log.Infof("Will buy ~%.2f tickets per block, %.2f ticket purchases remaining this window", buyPerBlockAll, tixCanBuyAll)
+		log.Infof("Will buy ~%.2f tickets per block, %.2f ticket purchases remain this window", buyPerBlockAll, tixCanBuyAll)
 
 		if blocksRemaining > 0 && tixCanBuy > 0 {
 			// rand is for the remainder
