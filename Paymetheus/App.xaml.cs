--- conflicted
+++ resolved
@@ -71,12 +71,6 @@
 
             var startupTask = Task.Run(async () =>
             {
-<<<<<<< HEAD
-                // TODO: Make network selectable (parse e.Args for a network)
-                var activeNetwork = BlockChainIdentity.TestNet;
-
-=======
->>>>>>> c0240a95
                 // Begin the asynchronous reading of the certificate before starting the wallet
                 // process.  This uses filesystem events to know when to begin reading the certificate,
                 // and if there is too much delay between wallet writing the cert and this process
