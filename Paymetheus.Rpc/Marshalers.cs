﻿// Copyright (c) 2016 The btcsuite developers
// Copyright (c) 2016 The Decred developers
// Licensed under the ISC license.  See LICENSE file in the project root for full license information.

<<<<<<< HEAD
using Paymetheus.Decred;
using Paymetheus.Decred.Script;
using Paymetheus.Decred.Util;
using Paymetheus.Decred.Wallet;
=======
using Paymetheus.Bitcoin;
using Paymetheus.Bitcoin.Script;
using Paymetheus.Bitcoin.Util;
using Paymetheus.Bitcoin.Wallet;
using System.Collections.Generic;
>>>>>>> c0240a95
using System.Linq;
using Walletrpc;

namespace Paymetheus.Rpc
{
    internal static class Marshalers
    {
        public static WalletTransaction MarshalWalletTransaction(TransactionDetails tx)
        {
            var transaction = Transaction.Deserialize(tx.Transaction.ToByteArray());
            var hash = new Blake256Hash(tx.Hash.ToByteArray());
            var inputs = tx.Debits
                .Select(i => new WalletTransaction.Input(i.PreviousAmount, new Account(i.PreviousAccount)))
                .ToArray();
            // There are two kinds of transactions to care about when choosing which outputs
            // should be created: transactions created by other wallets (inputs.Length == 0)
            // and those that spend controlled outputs from this wallet (inputs.Length != 0).
            // If the transaction was created by this wallet, then all outputs (both controlled
            // and uncontrolled) should be included.  Otherwise, uncontrolled outputs can be
            // ignored since they are not relevant (they could be change outputs for the other
            // wallet or outputs created for another unrelated wallet).
            var outputs = inputs.Length == 0
                ? tx.Credits.Select((o, i) => MarshalControlledOutput(o, transaction.Outputs[i])).ToArray()
                : MarshalCombinedOutputs(transaction, tx.Credits.GetEnumerator());
            var fee = inputs.Length == transaction.Inputs.Length ? (Amount?)tx.Fee : null;
            var seenTime = DateTimeOffsetExtras.FromUnixTimeSeconds(tx.Timestamp);

            return new WalletTransaction(transaction, hash, inputs, outputs, fee, seenTime);
        }

        private static WalletTransaction.Output MarshalControlledOutput(TransactionDetails.Types.Output o, Transaction.Output txOutput) =>
            new WalletTransaction.Output.ControlledOutput(txOutput.Amount, new Account(o.Account), o.Internal);

        private static WalletTransaction.Output[] MarshalCombinedOutputs(Transaction transaction, IEnumerator<TransactionDetails.Types.Output> credits)
        {
            return transaction.Outputs.Select((output, index) =>
            {
                while (credits.Current?.Index < index)
                    credits.MoveNext();
                return credits.Current?.Index == index
                    ? MarshalControlledOutput(credits.Current, output)
                    : new WalletTransaction.Output.UncontrolledOutput(output.Amount, output.PkScript);
            }).ToArray();
        }

        public static Block MarshalBlock(BlockDetails b)
        {
            var hash = new Blake256Hash(b.Hash.ToByteArray());
            var height = b.Height;
            var unixTime = b.Timestamp;
            var transactions = b.Transactions.Select(MarshalWalletTransaction).ToList();

            return new Block(hash, height, unixTime, transactions);
        }

        public static UnspentOutput MarshalUnspentOutput(FundTransactionResponse.Types.PreviousOutput o)
        {
            var txHash = new Blake256Hash(o.TransactionHash.ToByteArray());
            var outputIndex = o.OutputIndex;
            var amount = (Amount)o.Amount;
            var pkScript = OutputScript.ParseScript(o.PkScript.ToByteArray());
            var seenTime = DateTimeOffsetExtras.FromUnixTimeSeconds(o.ReceiveTime);
            var isFromCoinbase = o.FromCoinbase;

            return new UnspentOutput(txHash, outputIndex, amount, pkScript, seenTime, isFromCoinbase);
        }
    }
}<|MERGE_RESOLUTION|>--- conflicted
+++ resolved
@@ -2,18 +2,11 @@
 // Copyright (c) 2016 The Decred developers
 // Licensed under the ISC license.  See LICENSE file in the project root for full license information.
 
-<<<<<<< HEAD
 using Paymetheus.Decred;
 using Paymetheus.Decred.Script;
 using Paymetheus.Decred.Util;
 using Paymetheus.Decred.Wallet;
-=======
-using Paymetheus.Bitcoin;
-using Paymetheus.Bitcoin.Script;
-using Paymetheus.Bitcoin.Util;
-using Paymetheus.Bitcoin.Wallet;
 using System.Collections.Generic;
->>>>>>> c0240a95
 using System.Linq;
 using Walletrpc;
 
