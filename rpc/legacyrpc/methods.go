// Copyright (c) 2013-2016 The btcsuite developers
// Copyright (c) 2015-2018 The Decred developers
// Use of this source code is governed by an ISC
// license that can be found in the LICENSE file.

package legacyrpc

import (
	"bytes"
	"context"
	"encoding/base64"
	"encoding/binary"
	"encoding/hex"
	"encoding/json"
	"sync"
	"time"

	"github.com/decred/dcrd/blockchain/stake"
	"github.com/decred/dcrd/chaincfg"
	"github.com/decred/dcrd/chaincfg/chainec"
	"github.com/decred/dcrd/chaincfg/chainhash"
	"github.com/decred/dcrd/dcrjson"
	"github.com/decred/dcrd/dcrutil"
	"github.com/decred/dcrd/hdkeychain"
	dcrrpcclient "github.com/decred/dcrd/rpcclient"
	"github.com/decred/dcrd/txscript"
	"github.com/decred/dcrd/wire"
	"github.com/decred/dcrwallet/chain"
	"github.com/decred/dcrwallet/errors"
	"github.com/decred/dcrwallet/internal/helpers"
	"github.com/decred/dcrwallet/wallet"
	"github.com/decred/dcrwallet/wallet/txrules"
	"github.com/decred/dcrwallet/wallet/udb"
)

// API version constants
const (
	jsonrpcSemverString = "5.0.0"
	jsonrpcSemverMajor  = 5
	jsonrpcSemverMinor  = 0
	jsonrpcSemverPatch  = 0
)

// confirms returns the number of confirmations for a transaction in a block at
// height txHeight (or -1 for an unconfirmed tx) given the chain height
// curHeight.
func confirms(txHeight, curHeight int32) int32 {
	switch {
	case txHeight == -1, txHeight > curHeight:
		return 0
	default:
		return curHeight - txHeight + 1
	}
}

// the registered rpc handlers
var handlers = map[string]handler{
	// Reference implementation wallet methods (implemented)
	"accountaddressindex":     {fn: accountAddressIndex},
	"accountsyncaddressindex": {fn: accountSyncAddressIndex},
	"addmultisigaddress":      {fn: addMultiSigAddress},
	"addticket":               {fn: addTicket},
	"consolidate":             {fn: consolidate},
	"createmultisig":          {fn: createMultiSig},
	"dumpprivkey":             {fn: dumpPrivKey},
	"generatevote":            {fn: generateVote},
	"getaccount":              {fn: getAccount},
	"getaccountaddress":       {fn: getAccountAddress},
	"getaddressesbyaccount":   {fn: getAddressesByAccount},
	"getbalance":              {fn: getBalance},
	"getbestblockhash":        {fn: getBestBlockHash},
	"getblockcount":           {fn: getBlockCount},
	"getinfo":                 {fn: getInfo},
	"getmasterpubkey":         {fn: getMasterPubkey},
	"getmultisigoutinfo":      {fn: getMultisigOutInfo},
	"getnewaddress":           {fn: getNewAddress},
	"getrawchangeaddress":     {fn: getRawChangeAddress},
	"getreceivedbyaccount":    {fn: getReceivedByAccount},
	"getreceivedbyaddress":    {fn: getReceivedByAddress},
	"getstakeinfo":            {fn: getStakeInfo},
	"getticketfee":            {fn: getTicketFee},
	"gettickets":              {fn: getTickets},
	"gettransaction":          {fn: getTransaction},
	"getvotechoices":          {fn: getVoteChoices},
	"getwalletfee":            {fn: getWalletFee},
	"help":                    {fn: help},
	"importprivkey":           {fn: importPrivKey},
	"importscript":            {fn: importScript},
	"keypoolrefill":           {fn: keypoolRefill},
	"listaccounts":            {fn: listAccounts},
	"listlockunspent":         {fn: listLockUnspent},
	"listreceivedbyaccount":   {fn: listReceivedByAccount},
	"listreceivedbyaddress":   {fn: listReceivedByAddress},
	"listsinceblock":          {fn: listSinceBlock},
	"listscripts":             {fn: listScripts},
	"listtransactions":        {fn: listTransactions},
	"listunspent":             {fn: listUnspent},
	"lockunspent":             {fn: lockUnspent},
	"purchaseticket":          {fn: purchaseTicket},
	"rescanwallet":            {fn: rescanWallet},
	"revoketickets":           {fn: revokeTickets},
	"sendfrom":                {fn: sendFrom},
	"sendmany":                {fn: sendMany},
	"sendtoaddress":           {fn: sendToAddress},
	"sendtomultisig":          {fn: sendToMultiSig},
	"setticketfee":            {fn: setTicketFee},
	"settxfee":                {fn: setTxFee},
	"setvotechoice":           {fn: setVoteChoice},
	"signmessage":             {fn: signMessage},
	"signrawtransaction":      {fn: signRawTransaction},
	"signrawtransactions":     {fn: signRawTransactions},
	"startautobuyer":          {fn: startAutoBuyer},
	"stopautobuyer":           {fn: stopAutoBuyer},
	"sweepaccount":            {fn: sweepAccount},
	"redeemmultisigout":       {fn: redeemMultiSigOut},
	"redeemmultisigouts":      {fn: redeemMultiSigOuts},
	"stakepooluserinfo":       {fn: stakePoolUserInfo},
	"ticketsforaddress":       {fn: ticketsForAddress},
	"validateaddress":         {fn: validateAddress},
	"verifymessage":           {fn: verifyMessage},
	"version":                 {fn: version},
	"walletinfo":              {fn: walletInfo},
	"walletlock":              {fn: walletLock},
	"walletpassphrase":        {fn: walletPassphrase},
	"walletpassphrasechange":  {fn: walletPassphraseChange},

	// Extensions to the reference client JSON-RPC API
	"getbestblock":     {fn: getBestBlock},
	"createnewaccount": {fn: createNewAccount},
	// This was an extension but the reference implementation added it as
	// well, but with a different API (no account parameter).  It's listed
	// here because it hasn't been update to use the reference
	// implemenation's API.
	"getunconfirmedbalance":   {fn: getUnconfirmedBalance},
	"listaddresstransactions": {fn: listAddressTransactions},
	"listalltransactions":     {fn: listAllTransactions},
	"renameaccount":           {fn: renameAccount},
	"walletislocked":          {fn: walletIsLocked},

	// Reference implementation methods (still unimplemented)
	"backupwallet":         {fn: unimplemented, noHelp: true},
	"getwalletinfo":        {fn: unimplemented, noHelp: true},
	"importwallet":         {fn: unimplemented, noHelp: true},
	"listaddressgroupings": {fn: unimplemented, noHelp: true},

	// Reference methods which can't be implemented by dcrwallet due to
	// design decision differences
	"dumpwallet":    {fn: unsupported, noHelp: true},
	"encryptwallet": {fn: unsupported, noHelp: true},
	"move":          {fn: unsupported, noHelp: true},
	"setaccount":    {fn: unsupported, noHelp: true},
}

// unimplemented handles an unimplemented RPC request with the
// appropiate error.
func unimplemented(*Server, interface{}) (interface{}, error) {
	return nil, &dcrjson.RPCError{
		Code:    dcrjson.ErrRPCUnimplemented,
		Message: "Method unimplemented",
	}
}

// unsupported handles a standard bitcoind RPC request which is
// unsupported by dcrwallet due to design differences.
func unsupported(*Server, interface{}) (interface{}, error) {
	return nil, &dcrjson.RPCError{
		Code:    -1,
		Message: "Request unsupported by dcrwallet",
	}
}

// lazyHandler is a closure over a requestHandler or passthrough request with
// the RPC server's wallet and chain server variables as part of the closure
// context.
type lazyHandler func() (interface{}, *dcrjson.RPCError)

// lazyApplyHandler looks up the best request handler func for the method,
// returning a closure that will execute it with the (required) wallet and
// (optional) consensus RPC server.  If no handlers are found and the
// chainClient is not nil, the returned handler performs RPC passthrough.
func lazyApplyHandler(s *Server, request *dcrjson.Request) lazyHandler {
	handlerData, ok := handlers[request.Method]
	if !ok {
		return func() (interface{}, *dcrjson.RPCError) {
			chainClient, ok := s.requireChainClient()
			if !ok {
				return nil, errClientNotConnected
			}
			resp, err := chainClient.RawRequest(request.Method, request.Params)
			if err != nil {
				return nil, convertError(err)
			}
			return &resp, nil
		}
	}

	return func() (interface{}, *dcrjson.RPCError) {
		cmd, err := dcrjson.UnmarshalCmd(request)
		if err != nil {
			return nil, dcrjson.ErrRPCInvalidRequest
		}

		resp, err := handlerData.fn(s, cmd)
		if err != nil {
			return nil, convertError(err)
		}
		return resp, nil
	}
}

// makeResponse makes the JSON-RPC response struct for the result and error
// returned by a requestHandler.  The returned response is not ready for
// marshaling and sending off to a client, but must be
func makeResponse(id, result interface{}, err error) dcrjson.Response {
	idPtr := idPointer(id)
	if err != nil {
		return dcrjson.Response{
			ID:    idPtr,
			Error: convertError(err),
		}
	}
	resultBytes, err := json.Marshal(result)
	if err != nil {
		return dcrjson.Response{
			ID: idPtr,
			Error: &dcrjson.RPCError{
				Code:    dcrjson.ErrRPCInternal.Code,
				Message: "Unexpected error marshalling result",
			},
		}
	}
	return dcrjson.Response{
		ID:     idPtr,
		Result: json.RawMessage(resultBytes),
	}
}

// accountAddressIndex returns the next address index for the passed
// account and branch.
func accountAddressIndex(s *Server, icmd interface{}) (interface{}, error) {
	cmd := icmd.(*dcrjson.AccountAddressIndexCmd)
	w, ok := s.walletLoader.LoadedWallet()
	if !ok {
		return nil, errUnloadedWallet
	}

	account, err := w.AccountNumber(cmd.Account)
	if err != nil {
		if errors.Is(errors.NotExist, err) {
			return nil, errAccountNotFound
		}
		return nil, err
	}

	extChild, intChild, err := w.BIP0044BranchNextIndexes(account)
	if err != nil {
		return nil, err
	}
	switch uint32(cmd.Branch) {
	case udb.ExternalBranch:
		return extChild, nil
	case udb.InternalBranch:
		return intChild, nil
	default:
		return nil, rpcErrorf(dcrjson.ErrRPCInvalidParameter, "invalid branch %v", cmd.Branch)
	}
}

// accountSyncAddressIndex synchronizes the address manager and local address
// pool for some account and branch to the passed index. If the current pool
// index is beyond the passed index, an error is returned. If the passed index
// is the same as the current pool index, nothing is returned. If the syncing
// is successful, nothing is returned.
func accountSyncAddressIndex(s *Server, icmd interface{}) (interface{}, error) {
	cmd := icmd.(*dcrjson.AccountSyncAddressIndexCmd)
	w, ok := s.walletLoader.LoadedWallet()
	if !ok {
		return nil, errUnloadedWallet
	}

	account, err := w.AccountNumber(cmd.Account)
	if err != nil {
		if errors.Is(errors.NotExist, err) {
			return nil, errAccountNotFound
		}
		return nil, err
	}

	branch := uint32(cmd.Branch)
	index := uint32(cmd.Index)

	if index >= hdkeychain.HardenedKeyStart {
		return nil, rpcErrorf(dcrjson.ErrRPCInvalidParameter,
			"child index %d exceeds the maximum child index for an account", index)
	}

	// Additional addresses need to be watched.  Since addresses are derived
	// based on the last used address, this RPC no longer changes the child
	// indexes that new addresses are derived from.
	return nil, w.ExtendWatchedAddresses(account, branch, index)
}

func makeMultiSigScript(w *wallet.Wallet, keys []string, nRequired int) ([]byte, error) {
	keysesPrecious := make([]*dcrutil.AddressSecpPubKey, len(keys))

	// The address list will made up either of addreseses (pubkey hash), for
	// which we need to look up the keys in wallet, straight pubkeys, or a
	// mixture of the two.
	for i, a := range keys {
		// try to parse as pubkey address
		a, err := decodeAddress(a, w.ChainParams())
		if err != nil {
			return nil, err
		}

		switch addr := a.(type) {
		case *dcrutil.AddressSecpPubKey:
			keysesPrecious[i] = addr
		default:
			pubKey, err := w.PubKeyForAddress(addr)
			if err != nil {
				if errors.Is(errors.NotExist, err) {
					return nil, errAddressNotInWallet
				}
				return nil, err
			}
			if pubKey.GetType() != chainec.ECTypeSecp256k1 {
				return nil, rpcErrorf(dcrjson.ErrRPCInvalidParameter,
					"only secp256k1 pubkeys are currently supported")
			}
			pubKeyAddr, err := dcrutil.NewAddressSecpPubKey(
				pubKey.Serialize(), w.ChainParams())
			if err != nil {
				return nil, rpcError(dcrjson.ErrRPCInvalidAddressOrKey, err)
			}
			keysesPrecious[i] = pubKeyAddr
		}
	}

	return txscript.MultiSigScript(keysesPrecious, nRequired)
}

// addMultiSigAddress handles an addmultisigaddress request by adding a
// multisig address to the given wallet.
func addMultiSigAddress(s *Server, icmd interface{}) (interface{}, error) {
	cmd := icmd.(*dcrjson.AddMultisigAddressCmd)
	// If an account is specified, ensure that is the imported account.
	if cmd.Account != nil && *cmd.Account != udb.ImportedAddrAccountName {
		return nil, errNotImportedAccount
	}

	w, ok := s.walletLoader.LoadedWallet()
	if !ok {
		return nil, errUnloadedWallet
	}

	secp256k1Addrs := make([]dcrutil.Address, len(cmd.Keys))
	for i, k := range cmd.Keys {
		addr, err := decodeAddress(k, w.ChainParams())
		if err != nil {
			return nil, err
		}
		secp256k1Addrs[i] = addr
	}

	script, err := w.MakeSecp256k1MultiSigScript(secp256k1Addrs, cmd.NRequired)
	if err != nil {
		return nil, err
	}

	p2shAddr, err := w.ImportP2SHRedeemScript(script)
	if err != nil {
		return nil, err
	}

	chainClient, ok := s.requireChainClient()
	if !ok {
		return nil, errClientNotConnected
	}

	err = chainClient.LoadTxFilter(false, []dcrutil.Address{p2shAddr}, nil)
	if err != nil {
		return nil, err
	}

	return p2shAddr.EncodeAddress(), nil
}

// addTicket adds a ticket to the stake manager manually.
func addTicket(s *Server, icmd interface{}) (interface{}, error) {
	cmd := icmd.(*dcrjson.AddTicketCmd)
	w, ok := s.walletLoader.LoadedWallet()
	if !ok {
		return nil, errUnloadedWallet
	}

	rawTx, err := hex.DecodeString(cmd.TicketHex)
	if err != nil {
		return nil, rpcError(dcrjson.ErrRPCDecodeHexString, err)
	}

	mtx := new(wire.MsgTx)
	err = mtx.Deserialize(bytes.NewReader(rawTx))
	if err != nil {
		return nil, rpcError(dcrjson.ErrRPCDeserialization, err)
	}
	err = w.AddTicket(mtx)
	return nil, err
}

// consolidate handles a consolidate request by returning attempting to compress
// as many inputs as given and then returning the txHash and error.
func consolidate(s *Server, icmd interface{}) (interface{}, error) {
	cmd := icmd.(*dcrjson.ConsolidateCmd)
	w, ok := s.walletLoader.LoadedWallet()
	if !ok {
		return nil, errUnloadedWallet
	}

	account := uint32(udb.DefaultAccountNum)
	var err error
	if cmd.Account != nil {
		account, err = w.AccountNumber(*cmd.Account)
		if err != nil {
			if errors.Is(errors.NotExist, err) {
				return nil, errAccountNotFound
			}
			return nil, err
		}
	}

	// Set change address if specified.
	var changeAddr dcrutil.Address
	if cmd.Address != nil {
		if *cmd.Address != "" {
			addr, err := decodeAddress(*cmd.Address, w.ChainParams())
			if err != nil {
				return nil, err
			}
			changeAddr = addr
		}
	}

	// TODO In the future this should take the optional account and
	// only consolidate UTXOs found within that account.
	txHash, err := w.Consolidate(cmd.Inputs, account, changeAddr)
	if err != nil {
		return nil, err
	}

	return txHash.String(), nil
}

// createMultiSig handles an createmultisig request by returning a
// multisig address for the given inputs.
func createMultiSig(s *Server, icmd interface{}) (interface{}, error) {
	cmd := icmd.(*dcrjson.CreateMultisigCmd)
	w, ok := s.walletLoader.LoadedWallet()
	if !ok {
		return nil, errUnloadedWallet
	}

	script, err := makeMultiSigScript(w, cmd.Keys, cmd.NRequired)
	if err != nil {
		return nil, err
	}

	address, err := dcrutil.NewAddressScriptHash(script, w.ChainParams())
	if err != nil {
		return nil, err
	}

	return dcrjson.CreateMultiSigResult{
		Address:      address.EncodeAddress(),
		RedeemScript: hex.EncodeToString(script),
	}, nil
}

// dumpPrivKey handles a dumpprivkey request with the private key
// for a single address, or an appropiate error if the wallet
// is locked.
func dumpPrivKey(s *Server, icmd interface{}) (interface{}, error) {
	cmd := icmd.(*dcrjson.DumpPrivKeyCmd)
	w, ok := s.walletLoader.LoadedWallet()
	if !ok {
		return nil, errUnloadedWallet
	}

	addr, err := decodeAddress(cmd.Address, w.ChainParams())
	if err != nil {
		return nil, err
	}

	key, err := w.DumpWIFPrivateKey(addr)
	if err != nil {
		if errors.Is(errors.Locked, err) {
			return nil, errWalletUnlockNeeded
		}
		return nil, err
	}
	return key, nil
}

// generateVote handles a generatevote request by constructing a signed
// vote and returning it.
func generateVote(s *Server, icmd interface{}) (interface{}, error) {
	cmd := icmd.(*dcrjson.GenerateVoteCmd)
	w, ok := s.walletLoader.LoadedWallet()
	if !ok {
		return nil, errUnloadedWallet
	}

	blockHash, err := chainhash.NewHashFromStr(cmd.BlockHash)
	if err != nil {
		return nil, rpcError(dcrjson.ErrRPCDecodeHexString, err)
	}

	ticketHash, err := chainhash.NewHashFromStr(cmd.TicketHash)
	if err != nil {
		return nil, rpcError(dcrjson.ErrRPCDecodeHexString, err)
	}

	var voteBitsExt []byte
	voteBitsExt, err = hex.DecodeString(cmd.VoteBitsExt)
	if err != nil {
		return nil, rpcError(dcrjson.ErrRPCDecodeHexString, err)
	}
	voteBits := stake.VoteBits{
		Bits:         cmd.VoteBits,
		ExtendedBits: voteBitsExt,
	}

	ssgentx, err := w.GenerateVoteTx(blockHash, int32(cmd.Height), ticketHash,
		voteBits)
	if err != nil {
		return nil, err
	}

	// TODO: Switch to strings.Builder and hex.NewEncoder (introduced in Go 1.10)
	var buf bytes.Buffer
	buf.Grow(ssgentx.SerializeSize())
	err = ssgentx.Serialize(&buf)
	if err != nil {
		return nil, err
	}
	resp := &dcrjson.GenerateVoteResult{
		Hex: hex.EncodeToString(buf.Bytes()),
	}
	return resp, nil
}

// getAddressesByAccount handles a getaddressesbyaccount request by returning
// all addresses for an account, or an error if the requested account does
// not exist.
func getAddressesByAccount(s *Server, icmd interface{}) (interface{}, error) {
	cmd := icmd.(*dcrjson.GetAddressesByAccountCmd)
	w, ok := s.walletLoader.LoadedWallet()
	if !ok {
		return nil, errUnloadedWallet
	}

	account, err := w.AccountNumber(cmd.Account)
	if err != nil {
		if errors.Is(errors.NotExist, err) {
			return nil, errAccountNotFound
		}
		return nil, err
	}

	// Find the next child address indexes for the account.
	endExt, endInt, err := w.BIP0044BranchNextIndexes(account)
	if err != nil {
		return nil, err
	}

	// Nothing to do if we have no addresses.
	if endExt+endInt == 0 {
		return nil, nil
	}

	// Derive the addresses.
	addrsStr := make([]string, endInt+endExt)
	addrsExt, err := w.AccountBranchAddressRange(account, udb.ExternalBranch, 0, endExt)
	if err != nil {
		return nil, err
	}
	for i := range addrsExt {
		addrsStr[i] = addrsExt[i].EncodeAddress()
	}
	addrsInt, err := w.AccountBranchAddressRange(account, udb.InternalBranch, 0, endInt)
	if err != nil {
		return nil, err
	}
	for i := range addrsInt {
		addrsStr[i+int(endExt)] = addrsInt[i].EncodeAddress()
	}

	return addrsStr, nil
}

// getBalance handles a getbalance request by returning the balance for an
// account (wallet), or an error if the requested account does not
// exist.
func getBalance(s *Server, icmd interface{}) (interface{}, error) {
	cmd := icmd.(*dcrjson.GetBalanceCmd)
	w, ok := s.walletLoader.LoadedWallet()
	if !ok {
		return nil, errUnloadedWallet
	}

	minConf := int32(*cmd.MinConf)
	if minConf < 0 {
		return nil, rpcErrorf(dcrjson.ErrRPCInvalidParameter, "minconf must be non-negative")
	}

	accountName := "*"
	if cmd.Account != nil {
		accountName = *cmd.Account
	}

	blockHash, _ := w.MainChainTip()
	result := dcrjson.GetBalanceResult{
		BlockHash: blockHash.String(),
	}

	if accountName == "*" {
		balances, err := w.CalculateAccountBalances(int32(*cmd.MinConf))
		if err != nil {
			return nil, err
		}

		var (
			totImmatureCoinbase dcrutil.Amount
			totImmatureStakegen dcrutil.Amount
			totLocked           dcrutil.Amount
			totSpendable        dcrutil.Amount
			totUnconfirmed      dcrutil.Amount
			totVotingAuthority  dcrutil.Amount
			cumTot              dcrutil.Amount
		)

		balancesLen := uint32(len(balances))
		result.Balances = make([]dcrjson.GetAccountBalanceResult, balancesLen)

		for _, bal := range balances {
			accountName, err := w.AccountName(bal.Account)
			if err != nil {
				// Expect account lookup to succeed
				if errors.Is(errors.NotExist, err) {
					return nil, rpcError(dcrjson.ErrRPCInternal.Code, err)
				}
				return nil, err
			}

			totImmatureCoinbase += bal.ImmatureCoinbaseRewards
			totImmatureStakegen += bal.ImmatureStakeGeneration
			totLocked += bal.LockedByTickets
			totSpendable += bal.Spendable
			totUnconfirmed += bal.Unconfirmed
			totVotingAuthority += bal.VotingAuthority
			cumTot += bal.Total

			json := dcrjson.GetAccountBalanceResult{
				AccountName:             accountName,
				ImmatureCoinbaseRewards: bal.ImmatureCoinbaseRewards.ToCoin(),
				ImmatureStakeGeneration: bal.ImmatureStakeGeneration.ToCoin(),
				LockedByTickets:         bal.LockedByTickets.ToCoin(),
				Spendable:               bal.Spendable.ToCoin(),
				Total:                   bal.Total.ToCoin(),
				Unconfirmed:             bal.Unconfirmed.ToCoin(),
				VotingAuthority:         bal.VotingAuthority.ToCoin(),
			}

			var balIdx uint32
			if bal.Account == udb.ImportedAddrAccount {
				balIdx = balancesLen - 1
			} else {
				balIdx = bal.Account
			}
			result.Balances[balIdx] = json
		}

		result.TotalImmatureCoinbaseRewards = totImmatureCoinbase.ToCoin()
		result.TotalImmatureStakeGeneration = totImmatureStakegen.ToCoin()
		result.TotalLockedByTickets = totLocked.ToCoin()
		result.TotalSpendable = totSpendable.ToCoin()
		result.TotalUnconfirmed = totUnconfirmed.ToCoin()
		result.TotalVotingAuthority = totVotingAuthority.ToCoin()
		result.CumulativeTotal = cumTot.ToCoin()
	} else {
		account, err := w.AccountNumber(accountName)
		if err != nil {
			if errors.Is(errors.NotExist, err) {
				return nil, errAccountNotFound
			}
			return nil, err
		}

		bal, err := w.CalculateAccountBalance(account, int32(*cmd.MinConf))
		if err != nil {
			// Expect account lookup to succeed
			if errors.Is(errors.NotExist, err) {
				return nil, rpcError(dcrjson.ErrRPCInternal.Code, err)
			}
			return nil, err
		}
		json := dcrjson.GetAccountBalanceResult{
			AccountName:             accountName,
			ImmatureCoinbaseRewards: bal.ImmatureCoinbaseRewards.ToCoin(),
			ImmatureStakeGeneration: bal.ImmatureStakeGeneration.ToCoin(),
			LockedByTickets:         bal.LockedByTickets.ToCoin(),
			Spendable:               bal.Spendable.ToCoin(),
			Total:                   bal.Total.ToCoin(),
			Unconfirmed:             bal.Unconfirmed.ToCoin(),
			VotingAuthority:         bal.VotingAuthority.ToCoin(),
		}
		result.Balances = append(result.Balances, json)
	}

	return result, nil
}

// getBestBlock handles a getbestblock request by returning a JSON object
// with the height and hash of the most recently processed block.
func getBestBlock(s *Server, icmd interface{}) (interface{}, error) {
	w, ok := s.walletLoader.LoadedWallet()
	if !ok {
		return nil, errUnloadedWallet
	}

	hash, height := w.MainChainTip()
	result := &dcrjson.GetBestBlockResult{
		Hash:   hash.String(),
		Height: int64(height),
	}
	return result, nil
}

// getBestBlockHash handles a getbestblockhash request by returning the hash
// of the most recently processed block.
func getBestBlockHash(s *Server, icmd interface{}) (interface{}, error) {
	w, ok := s.walletLoader.LoadedWallet()
	if !ok {
		return nil, errUnloadedWallet
	}

	hash, _ := w.MainChainTip()
	return hash.String(), nil
}

// getBlockCount handles a getblockcount request by returning the chain height
// of the most recently processed block.
func getBlockCount(s *Server, icmd interface{}) (interface{}, error) {
	w, ok := s.walletLoader.LoadedWallet()
	if !ok {
		return nil, errUnloadedWallet
	}

	_, height := w.MainChainTip()
	return height, nil
}

// getInfo handles a getinfo request by returning the a structure containing
// information about the current state of dcrwallet.
// exist.
func getInfo(s *Server, icmd interface{}) (interface{}, error) {
	w, ok := s.walletLoader.LoadedWallet()
	if !ok {
		return nil, errUnloadedWallet
	}

	chainClient, ok := s.requireChainClient()
	if !ok {
		return nil, errClientNotConnected
	}

	// Call down to dcrd for all of the information in this command known
	// by them.
	info, err := chainClient.GetInfo()
	if err != nil {
		return nil, err
	}

	balances, err := w.CalculateAccountBalances(1)
	if err != nil {
		return nil, err
	}

	var bal dcrutil.Amount
	for _, balance := range balances {
		bal += balance.Spendable
	}

	info.WalletVersion = udb.DBVersion
	info.Balance = bal.ToCoin()
	info.KeypoolOldest = time.Now().Unix()
	info.KeypoolSize = 0
	info.PaytxFee = w.RelayFee().ToCoin()
	// We don't set the following since they don't make much sense in the
	// wallet architecture:
	//  - unlocked_until
	//  - errors

	return info, nil
}

func decodeAddress(s string, params *chaincfg.Params) (dcrutil.Address, error) {
	// Secp256k1 pubkey as a string, handle differently.
	if len(s) == 66 || len(s) == 130 {
		pubKeyBytes, err := hex.DecodeString(s)
		if err != nil {
			return nil, err
		}
		pubKeyAddr, err := dcrutil.NewAddressSecpPubKey(pubKeyBytes,
			params)
		if err != nil {
			return nil, err
		}

		return pubKeyAddr, nil
	}

	addr, err := dcrutil.DecodeAddress(s)
	if err != nil {
		return nil, rpcErrorf(dcrjson.ErrRPCInvalidAddressOrKey,
			"invalid address %q: decode failed: %#q", s, err)
	}
	if !addr.IsForNet(params) {
		return nil, rpcErrorf(dcrjson.ErrRPCInvalidAddressOrKey,
			"invalid address %q: not intended for use on %s", s, params.Name)
	}
	return addr, nil
}

// getAccount handles a getaccount request by returning the account name
// associated with a single address.
func getAccount(s *Server, icmd interface{}) (interface{}, error) {
	cmd := icmd.(*dcrjson.GetAccountCmd)
	w, ok := s.walletLoader.LoadedWallet()
	if !ok {
		return nil, errUnloadedWallet
	}

	addr, err := decodeAddress(cmd.Address, w.ChainParams())
	if err != nil {
		return nil, err
	}

	// Fetch the associated account
	account, err := w.AccountOfAddress(addr)
	if err != nil {
		if errors.Is(errors.NotExist, err) {
			return nil, errAddressNotInWallet
		}
		return nil, err
	}

	acctName, err := w.AccountName(account)
	if err != nil {
		return nil, err
	}
	return acctName, nil
}

// getAccountAddress handles a getaccountaddress by returning the most
// recently-created chained address that has not yet been used (does not yet
// appear in the blockchain, or any tx that has arrived in the dcrd mempool).
// If the most recently-requested address has been used, a new address (the
// next chained address in the keypool) is used.  This can fail if the keypool
// runs out (and will return dcrjson.ErrRPCWalletKeypoolRanOut if that happens).
func getAccountAddress(s *Server, icmd interface{}) (interface{}, error) {
	cmd := icmd.(*dcrjson.GetAccountAddressCmd)
	w, ok := s.walletLoader.LoadedWallet()
	if !ok {
		return nil, errUnloadedWallet
	}

	account, err := w.AccountNumber(cmd.Account)
	if err != nil {
		if errors.Is(errors.NotExist, err) {
			return nil, errAccountNotFound
		}
		return nil, err
	}
	addr, err := w.CurrentAddress(account)
	if err != nil {
		// Expect account lookup to succeed
		if errors.Is(errors.NotExist, err) {
			return nil, rpcError(dcrjson.ErrRPCInternal.Code, err)
		}
		return nil, err
	}

	return addr.EncodeAddress(), nil
}

// getUnconfirmedBalance handles a getunconfirmedbalance extension request
// by returning the current unconfirmed balance of an account.
func getUnconfirmedBalance(s *Server, icmd interface{}) (interface{}, error) {
	cmd := icmd.(*dcrjson.GetUnconfirmedBalanceCmd)
	w, ok := s.walletLoader.LoadedWallet()
	if !ok {
		return nil, errUnloadedWallet
	}

	acctName := "default"
	if cmd.Account != nil {
		acctName = *cmd.Account
	}
	account, err := w.AccountNumber(acctName)
	if err != nil {
		if errors.Is(errors.NotExist, err) {
			return nil, errAccountNotFound
		}
		return nil, err
	}
	bals, err := w.CalculateAccountBalance(account, 1)
	if err != nil {
		// Expect account lookup to succeed
		if errors.Is(errors.NotExist, err) {
			return nil, rpcError(dcrjson.ErrRPCInternal.Code, err)
		}
		return nil, err
	}

	return (bals.Total - bals.Spendable).ToCoin(), nil
}

// importPrivKey handles an importprivkey request by parsing
// a WIF-encoded private key and adding it to an account.
func importPrivKey(s *Server, icmd interface{}) (interface{}, error) {
	cmd := icmd.(*dcrjson.ImportPrivKeyCmd)
	w, ok := s.walletLoader.LoadedWallet()
	if !ok {
		return nil, errUnloadedWallet
	}

	chainClient, ok := s.requireChainClient()
	if !ok {
		return nil, errClientNotConnected
	}

	// Ensure that private keys are only imported to the correct account.
	//
	// Yes, Label is the account name.
	if cmd.Label != nil && *cmd.Label != udb.ImportedAddrAccountName {
		return nil, errNotImportedAccount
	}

	wif, err := dcrutil.DecodeWIF(cmd.PrivKey)
	if err != nil {
		return nil, rpcErrorf(dcrjson.ErrRPCInvalidAddressOrKey, "WIF decode failed: %v", err)
	}
	if !wif.IsForNet(w.ChainParams()) {
		return nil, rpcErrorf(dcrjson.ErrRPCInvalidAddressOrKey, "key is not intended for %s", w.ChainParams().Name)
	}

	rescan := true
	if cmd.Rescan != nil {
		rescan = *cmd.Rescan
	}

	scanFrom := int32(0)
	if cmd.ScanFrom != nil {
		scanFrom = int32(*cmd.ScanFrom)
	}

	// Import the private key, handling any errors.
	_, err = w.ImportPrivateKey(wif)
	if err != nil {
		switch {
		case errors.Is(errors.Exist, err):
			// Do not return duplicate key errors to the client.
			return nil, nil
		case errors.Is(errors.Locked, err):
			return nil, errWalletUnlockNeeded
		default:
			return nil, err
		}
	}

	if rescan {
		n := chain.BackendFromRPCClient(chainClient.Client)
		go w.RescanFromHeight(context.Background(), n, scanFrom)
	}

	return nil, nil
}

// importScript imports a redeem script for a P2SH output.
func importScript(s *Server, icmd interface{}) (interface{}, error) {
	cmd := icmd.(*dcrjson.ImportScriptCmd)
	w, ok := s.walletLoader.LoadedWallet()
	if !ok {
		return nil, errUnloadedWallet
	}

	chainClient, ok := s.requireChainClient()
	if !ok {
		return nil, errClientNotConnected
	}

	rs, err := hex.DecodeString(cmd.Hex)
	if err != nil {
		return nil, rpcError(dcrjson.ErrRPCDecodeHexString, err)
	}
	if len(rs) == 0 {
		return nil, rpcErrorf(dcrjson.ErrRPCInvalidParameter, "empty script")
	}

	rescan := true
	if cmd.Rescan != nil {
		rescan = *cmd.Rescan
	}

	scanFrom := 0
	if cmd.ScanFrom != nil {
		scanFrom = *cmd.ScanFrom
	}

	err = w.ImportScript(rs)
	if err != nil {
		switch {
		case errors.Is(errors.Exist, err):
			// Do not return duplicate script errors to the client.
			return nil, nil
		case errors.Is(errors.Locked, err):
			return nil, errWalletUnlockNeeded
		default:
			return nil, err
		}
	}

	if rescan {
		n := chain.BackendFromRPCClient(chainClient.Client)
		go w.RescanFromHeight(context.Background(), n, int32(scanFrom))
	}

	return nil, nil
}

// keypoolRefill handles the keypoolrefill command.  dcrwallet generates
// deterministic addresses rather than using a keypool, so this method does
// nothing.
func keypoolRefill(s *Server, icmd interface{}) (interface{}, error) {
	return nil, nil
}

// createNewAccount handles a createnewaccount request by creating and
// returning a new account. If the last account has no transaction history
// as per BIP 0044 a new account cannot be created so an error will be returned.
func createNewAccount(s *Server, icmd interface{}) (interface{}, error) {
	cmd := icmd.(*dcrjson.CreateNewAccountCmd)
	w, ok := s.walletLoader.LoadedWallet()
	if !ok {
		return nil, errUnloadedWallet
	}

	// The wildcard * is reserved by the rpc server with the special meaning
	// of "all accounts", so disallow naming accounts to this string.
	if cmd.Account == "*" {
		return nil, errReservedAccountName
	}

	_, err := w.NextAccount(cmd.Account)
	if err != nil {
		if errors.Is(errors.Locked, err) {
			return nil, rpcErrorf(dcrjson.ErrRPCWalletUnlockNeeded, "creating new accounts requires an unlocked wallet")
		}
		return nil, err
	}
	return nil, nil
}

// renameAccount handles a renameaccount request by renaming an account.
// If the account does not exist an appropiate error will be returned.
func renameAccount(s *Server, icmd interface{}) (interface{}, error) {
	cmd := icmd.(*dcrjson.RenameAccountCmd)
	w, ok := s.walletLoader.LoadedWallet()
	if !ok {
		return nil, errUnloadedWallet
	}

	// The wildcard * is reserved by the rpc server with the special meaning
	// of "all accounts", so disallow naming accounts to this string.
	if cmd.NewAccount == "*" {
		return nil, errReservedAccountName
	}

	// Check that given account exists
	account, err := w.AccountNumber(cmd.OldAccount)
	if err != nil {
		if errors.Is(errors.NotExist, err) {
			return nil, errAccountNotFound
		}
		return nil, err
	}
	err = w.RenameAccount(account, cmd.NewAccount)
	return nil, err
}

// getMultisigOutInfo displays information about a given multisignature
// output.
func getMultisigOutInfo(s *Server, icmd interface{}) (interface{}, error) {
	cmd := icmd.(*dcrjson.GetMultisigOutInfoCmd)
	w, ok := s.walletLoader.LoadedWallet()
	if !ok {
		return nil, errUnloadedWallet
	}

	hash, err := chainhash.NewHashFromStr(cmd.Hash)
	if err != nil {
		return nil, rpcError(dcrjson.ErrRPCDecodeHexString, err)
	}

	// Multisig outs are always in TxTreeRegular.
	op := &wire.OutPoint{
		Hash:  *hash,
		Index: cmd.Index,
		Tree:  wire.TxTreeRegular,
	}

	p2shOutput, err := w.FetchP2SHMultiSigOutput(op)
	if err != nil {
		return nil, err
	}

	// Get the list of pubkeys required to sign.
	var pubkeys []string
	_, pubkeyAddrs, _, err := txscript.ExtractPkScriptAddrs(
		txscript.DefaultScriptVersion, p2shOutput.RedeemScript,
		w.ChainParams())
	if err != nil {
		return nil, err
	}
	for _, pka := range pubkeyAddrs {
		pubkeys = append(pubkeys, hex.EncodeToString(pka.ScriptAddress()))
	}

	result := &dcrjson.GetMultisigOutInfoResult{
		Address:      p2shOutput.P2SHAddress.EncodeAddress(),
		RedeemScript: hex.EncodeToString(p2shOutput.RedeemScript),
		M:            p2shOutput.M,
		N:            p2shOutput.N,
		Pubkeys:      pubkeys,
		TxHash:       p2shOutput.OutPoint.Hash.String(),
		Amount:       p2shOutput.OutputAmount.ToCoin(),
	}
	if !p2shOutput.ContainingBlock.None() {
		result.BlockHeight = uint32(p2shOutput.ContainingBlock.Height)
		result.BlockHash = p2shOutput.ContainingBlock.Hash.String()
	}
	if p2shOutput.Redeemer != nil {
		result.Spent = true
		result.SpentBy = p2shOutput.Redeemer.TxHash.String()
		result.SpentByIndex = p2shOutput.Redeemer.InputIndex
	}
	return result, nil
}

// getNewAddress handles a getnewaddress request by returning a new
// address for an account.  If the account does not exist an appropiate
// error is returned.
// TODO: Follow BIP 0044 and warn if number of unused addresses exceeds
// the gap limit.
func getNewAddress(s *Server, icmd interface{}) (interface{}, error) {
	cmd := icmd.(*dcrjson.GetNewAddressCmd)
	w, ok := s.walletLoader.LoadedWallet()
	if !ok {
		return nil, errUnloadedWallet
	}

	var callOpts []wallet.NextAddressCallOption
	if cmd.GapPolicy != nil {
		switch *cmd.GapPolicy {
		case "":
		case "error":
			callOpts = append(callOpts, wallet.WithGapPolicyError())
		case "ignore":
			callOpts = append(callOpts, wallet.WithGapPolicyIgnore())
		case "wrap":
			callOpts = append(callOpts, wallet.WithGapPolicyWrap())
		default:
			return nil, rpcErrorf(dcrjson.ErrRPCInvalidParameter, "unknown gap policy %q", *cmd.GapPolicy)
		}
	}

	acctName := "default"
	if cmd.Account != nil {
		acctName = *cmd.Account
	}
	account, err := w.AccountNumber(acctName)
	if err != nil {
		if errors.Is(errors.NotExist, err) {
			return nil, errAccountNotFound
		}
		return nil, err
	}

	addr, err := w.NewExternalAddress(account, callOpts...)
	if err != nil {
		return nil, err
	}
	return addr.EncodeAddress(), nil
}

// getRawChangeAddress handles a getrawchangeaddress request by creating
// and returning a new change address for an account.
//
// Note: bitcoind allows specifying the account as an optional parameter,
// but ignores the parameter.
func getRawChangeAddress(s *Server, icmd interface{}) (interface{}, error) {
	cmd := icmd.(*dcrjson.GetRawChangeAddressCmd)
	w, ok := s.walletLoader.LoadedWallet()
	if !ok {
		return nil, errUnloadedWallet
	}

	acctName := "default"
	if cmd.Account != nil {
		acctName = *cmd.Account
	}
	account, err := w.AccountNumber(acctName)
	if err != nil {
		if errors.Is(errors.NotExist, err) {
			return nil, errAccountNotFound
		}
		return nil, err
	}

	addr, err := w.NewChangeAddress(account)
	if err != nil {
		return nil, err
	}

	// Return the new payment address string.
	return addr.EncodeAddress(), nil
}

// getReceivedByAccount handles a getreceivedbyaccount request by returning
// the total amount received by addresses of an account.
func getReceivedByAccount(s *Server, icmd interface{}) (interface{}, error) {
	cmd := icmd.(*dcrjson.GetReceivedByAccountCmd)
	w, ok := s.walletLoader.LoadedWallet()
	if !ok {
		return nil, errUnloadedWallet
	}

	account, err := w.AccountNumber(cmd.Account)
	if err != nil {
		if errors.Is(errors.NotExist, err) {
			return nil, errAccountNotFound
		}
		return nil, err
	}

	// TODO: This is more inefficient that it could be, but the entire
	// algorithm is already dominated by reading every transaction in the
	// wallet's history.
	results, err := w.TotalReceivedForAccounts(int32(*cmd.MinConf))
	if err != nil {
		return nil, err
	}
	acctIndex := int(account)
	if account == udb.ImportedAddrAccount {
		acctIndex = len(results) - 1
	}
	return results[acctIndex].TotalReceived.ToCoin(), nil
}

// getReceivedByAddress handles a getreceivedbyaddress request by returning
// the total amount received by a single address.
func getReceivedByAddress(s *Server, icmd interface{}) (interface{}, error) {
	cmd := icmd.(*dcrjson.GetReceivedByAddressCmd)
	w, ok := s.walletLoader.LoadedWallet()
	if !ok {
		return nil, errUnloadedWallet
	}

	addr, err := decodeAddress(cmd.Address, w.ChainParams())
	if err != nil {
		return nil, err
	}
	total, err := w.TotalReceivedForAddr(addr, int32(*cmd.MinConf))
	if err != nil {
		if errors.Is(errors.NotExist, err) {
			return nil, errAddressNotInWallet
		}
		return nil, err
	}

	return total.ToCoin(), nil
}

// getMasterPubkey handles a getmasterpubkey request by returning the wallet
// master pubkey encoded as a string.
func getMasterPubkey(s *Server, icmd interface{}) (interface{}, error) {
	cmd := icmd.(*dcrjson.GetMasterPubkeyCmd)
	w, ok := s.walletLoader.LoadedWallet()
	if !ok {
		return nil, errUnloadedWallet
	}

	// If no account is passed, we provide the extended public key
	// for the default account number.
	account := uint32(udb.DefaultAccountNum)
	if cmd.Account != nil {
		var err error
		account, err = w.AccountNumber(*cmd.Account)
		if err != nil {
			if errors.Is(errors.NotExist, err) {
				return nil, errAccountNotFound
			}
			return nil, err
		}
	}

	masterPubKey, err := w.MasterPubKey(account)
	if err != nil {
		return nil, err
	}
<<<<<<< HEAD

=======
>>>>>>> 69f2e3bd
	return masterPubKey.String(), nil
}

// getStakeInfo gets a large amounts of information about the stake environment
// and a number of statistics about local staking in the wallet.
func getStakeInfo(s *Server, icmd interface{}) (interface{}, error) {
	w, ok := s.walletLoader.LoadedWallet()
	if !ok {
		return nil, errUnloadedWallet
	}

	chainClient, ok := s.requireChainClient()
	if !ok {
		return nil, errClientNotConnected
	}

	// Asynchronously query for the stake difficulty.
	sdiffFuture := chainClient.GetStakeDifficultyAsync()
	stakeInfo, err := w.StakeInfo(chainClient.Client)
	if err != nil {
		return nil, err
	}

	proportionLive := float64(0.0)
	if float64(stakeInfo.PoolSize) > 0.0 {
		proportionLive = float64(stakeInfo.Live) / float64(stakeInfo.PoolSize)
	}
	proportionMissed := float64(0.0)
	if stakeInfo.Missed > 0 {
		proportionMissed = float64(stakeInfo.Missed) /
			(float64(stakeInfo.Voted) + float64(stakeInfo.Missed))
	}

	sdiff, err := sdiffFuture.Receive()
	if err != nil {
		return nil, err
	}

	resp := &dcrjson.GetStakeInfoResult{
		BlockHeight:      stakeInfo.BlockHeight,
		PoolSize:         stakeInfo.PoolSize,
		Difficulty:       sdiff.NextStakeDifficulty,
		AllMempoolTix:    stakeInfo.AllMempoolTix,
		OwnMempoolTix:    stakeInfo.OwnMempoolTix,
		Immature:         stakeInfo.Immature,
		Live:             stakeInfo.Live,
		ProportionLive:   proportionLive,
		Voted:            stakeInfo.Voted,
		TotalSubsidy:     stakeInfo.TotalSubsidy.ToCoin(),
		Missed:           stakeInfo.Missed,
		ProportionMissed: proportionMissed,
		Revoked:          stakeInfo.Revoked,
		Expired:          stakeInfo.Expired,
	}

	return resp, nil
}

// getTicketFee gets the currently set price per kb for tickets
func getTicketFee(s *Server, icmd interface{}) (interface{}, error) {
	w, ok := s.walletLoader.LoadedWallet()
	if !ok {
		return nil, errUnloadedWallet
	}

	return w.TicketFeeIncrement().ToCoin(), nil
}

// getTickets handles a gettickets request by returning the hashes of the tickets
// currently owned by wallet, encoded as strings.
func getTickets(s *Server, icmd interface{}) (interface{}, error) {
	cmd := icmd.(*dcrjson.GetTicketsCmd)
	w, ok := s.walletLoader.LoadedWallet()
	if !ok {
		return nil, errUnloadedWallet
	}

	chainClient, ok := s.requireChainClient()
	if !ok {
		return nil, errClientNotConnected
	}

	ticketHashes, err := w.LiveTicketHashes(chainClient.Client, cmd.IncludeImmature)
	if err != nil {
		return nil, err
	}

	// Compose a slice of strings to return.
	ticketHashStrs := make([]string, 0, len(ticketHashes))
	for i := range ticketHashes {
		ticketHashStrs = append(ticketHashStrs, ticketHashes[i].String())
	}

	return &dcrjson.GetTicketsResult{Hashes: ticketHashStrs}, nil
}

// getTransaction handles a gettransaction request by returning details about
// a single transaction saved by wallet.
func getTransaction(s *Server, icmd interface{}) (interface{}, error) {
	cmd := icmd.(*dcrjson.GetTransactionCmd)
	w, ok := s.walletLoader.LoadedWallet()
	if !ok {
		return nil, errUnloadedWallet
	}

	txHash, err := chainhash.NewHashFromStr(cmd.Txid)
	if err != nil {
		return nil, rpcError(dcrjson.ErrRPCDecodeHexString, err)
	}

	// returns nil details when not found
	txd, err := wallet.UnstableAPI(w).TxDetails(txHash)
	if err != nil {
		return nil, err
	}
	if txd == nil {
		return nil, rpcErrorf(dcrjson.ErrRPCNoTxInfo, "no information for transaction")
	}

	_, tipHeight := w.MainChainTip()

	// TODO: Switch to strings.Builder and hex.NewEncoder (introduced in Go 1.10)
	var buf bytes.Buffer
	buf.Grow(txd.MsgTx.SerializeSize())
	err = txd.MsgTx.Serialize(&buf)
	if err != nil {
		return nil, err
	}

	// TODO: Add a "generated" field to this result type.  "generated":true
	// is only added if the transaction is a coinbase.
	ret := dcrjson.GetTransactionResult{
		TxID:            cmd.Txid,
		Hex:             hex.EncodeToString(buf.Bytes()),
		Time:            txd.Received.Unix(),
		TimeReceived:    txd.Received.Unix(),
		WalletConflicts: []string{}, // Not saved
		//Generated:     blockchain.IsCoinBaseTx(&details.MsgTx),
	}

	if txd.Block.Height != -1 {
		ret.BlockHash = txd.Block.Hash.String()
		ret.BlockTime = txd.Block.Time.Unix()
		ret.Confirmations = int64(confirms(txd.Block.Height,
			tipHeight))
	}

	var (
		debitTotal  dcrutil.Amount
		creditTotal dcrutil.Amount
		fee         dcrutil.Amount
		negFeeF64   float64
	)
	for _, deb := range txd.Debits {
		debitTotal += deb.Amount
	}
	for _, cred := range txd.Credits {
		creditTotal += cred.Amount
	}
	// Fee can only be determined if every input is a debit.
	if len(txd.Debits) == len(txd.MsgTx.TxIn) {
		var outputTotal dcrutil.Amount
		for _, output := range txd.MsgTx.TxOut {
			outputTotal += dcrutil.Amount(output.Value)
		}
		fee = debitTotal - outputTotal
		negFeeF64 = (-fee).ToCoin()
	}
	ret.Amount = (creditTotal - debitTotal).ToCoin()
	ret.Fee = negFeeF64

	details, err := w.ListTransactionDetails(txHash)
	if err != nil {
		return nil, err
	}
	ret.Details = make([]dcrjson.GetTransactionDetailsResult, len(details))
	for i, d := range details {
		ret.Details[i] = dcrjson.GetTransactionDetailsResult{
			Account:           d.Account,
			Address:           d.Address,
			Amount:            d.Amount,
			Category:          d.Category,
			InvolvesWatchOnly: d.InvolvesWatchOnly,
			Fee:               d.Fee,
			Vout:              d.Vout,
		}
	}

	return ret, nil
}

// getVoteChoices handles a getvotechoices request by returning configured vote
// preferences for each agenda of the latest supported stake version.
func getVoteChoices(s *Server, icmd interface{}) (interface{}, error) {
	w, ok := s.walletLoader.LoadedWallet()
	if !ok {
		return nil, errUnloadedWallet
	}

	version, agendas := wallet.CurrentAgendas(w.ChainParams())
	resp := &dcrjson.GetVoteChoicesResult{
		Version: version,
		Choices: make([]dcrjson.VoteChoice, len(agendas)),
	}

	choices, _, err := w.AgendaChoices()
	if err != nil {
		return nil, err
	}

	for i := range choices {
		resp.Choices[i] = dcrjson.VoteChoice{
			AgendaID:          choices[i].AgendaID,
			AgendaDescription: agendas[i].Vote.Description,
			ChoiceID:          choices[i].ChoiceID,
			ChoiceDescription: "", // Set below
		}
		for j := range agendas[i].Vote.Choices {
			if choices[i].ChoiceID == agendas[i].Vote.Choices[j].Id {
				resp.Choices[i].ChoiceDescription = agendas[i].Vote.Choices[j].Description
				break
			}
		}
	}

	return resp, nil
}

// getWalletFee returns the currently set tx fee for the requested wallet
func getWalletFee(s *Server, icmd interface{}) (interface{}, error) {
	w, ok := s.walletLoader.LoadedWallet()
	if !ok {
		return nil, errUnloadedWallet
	}

	return w.RelayFee().ToCoin(), nil
}

// These generators create the following global variables in this package:
//
//   var localeHelpDescs map[string]func() map[string]string
//   var requestUsages string
//
// localeHelpDescs maps from locale strings (e.g. "en_US") to a function that
// builds a map of help texts for each RPC server method.  This prevents help
// text maps for every locale map from being rooted and created during init.
// Instead, the appropiate function is looked up when help text is first needed
// using the current locale and saved to the global below for futher reuse.
//
// requestUsages contains single line usages for every supported request,
// separated by newlines.  It is set during init.  These usages are used for all
// locales.
//
//go:generate go run ../../internal/rpchelp/genrpcserverhelp.go legacyrpc
//go:generate gofmt -w rpcserverhelp.go

var helpDescs map[string]string
var helpDescsMu sync.Mutex // Help may execute concurrently, so synchronize access.

// help handles the help request by returning one line usage of all available
// methods, or full help for a specific method.  The chainClient is optional,
// and this is simply a helper function for the HelpNoChainRPC and
// HelpWithChainRPC handlers.
func help(s *Server, icmd interface{}) (interface{}, error) {
	cmd := icmd.(*dcrjson.HelpCmd)
	// The "help" RPC must use an HTTP POST client when calling down to dcrd
	// for additional help methods. This is required to avoid including
	// websocket-only requests in the help, which are not callable by wallet
	// JSON-RPC clients.  Any errors creating the POST client may be ignored
	// since the client is not necessary for the request.
	chainClient, _ := s.requireChainClient()
	if cmd.Command == nil || *cmd.Command == "" {
		// Prepend chain server usage if it is available.
		usages := requestUsages
		if chainClient != nil {
			postClient, err := chainClient.POSTClient()
			if err == nil {
				rawChainUsage, err := postClient.RawRequest("help", nil)
				var chainUsage string
				if err == nil {
					_ = json.Unmarshal([]byte(rawChainUsage), &chainUsage)
				}
				if chainUsage != "" {
					usages = "Chain server usage:\n\n" + chainUsage + "\n\n" +
						"Wallet server usage (overrides chain requests):\n\n" +
						requestUsages
				}
			}
		}
		return usages, nil
	}

	defer helpDescsMu.Unlock()
	helpDescsMu.Lock()

	if helpDescs == nil {
		// TODO: Allow other locales to be set via config or detemine
		// this from environment variables.  For now, hardcode US
		// English.
		helpDescs = localeHelpDescs["en_US"]()
	}

	helpText, ok := helpDescs[*cmd.Command]
	if ok {
		return helpText, nil
	}

	// Return the chain server's detailed help if possible.
	var chainHelp string
	if chainClient != nil {
		param := make([]byte, len(*cmd.Command)+2)
		param[0] = '"'
		copy(param[1:], *cmd.Command)
		param[len(param)-1] = '"'
		postClient, err := chainClient.POSTClient()
		if err == nil {
			rawChainHelp, err := postClient.RawRequest("help", []json.RawMessage{param})
			if err == nil {
				_ = json.Unmarshal([]byte(rawChainHelp), &chainHelp)
			}
		}
	}
	if chainHelp != "" {
		return chainHelp, nil
	}
	return nil, rpcErrorf(dcrjson.ErrRPCInvalidParameter, "no help for method %q", *cmd.Command)
}

// listAccounts handles a listaccounts request by returning a map of account
// names to their balances.
func listAccounts(s *Server, icmd interface{}) (interface{}, error) {
	cmd := icmd.(*dcrjson.ListAccountsCmd)
	w, ok := s.walletLoader.LoadedWallet()
	if !ok {
		return nil, errUnloadedWallet
	}

	accountBalances := map[string]float64{}
	results, err := w.CalculateAccountBalances(int32(*cmd.MinConf))
	if err != nil {
		return nil, err
	}
	for _, result := range results {
		accountName, err := w.AccountName(result.Account)
		if err != nil {
			// Expect name lookup to succeed
			if errors.Is(errors.NotExist, err) {
				return nil, rpcError(dcrjson.ErrRPCInternal.Code, err)
			}
			return nil, err
		}
		accountBalances[accountName] = result.Spendable.ToCoin()
	}
	// Return the map.  This will be marshaled into a JSON object.
	return accountBalances, nil
}

// listLockUnspent handles a listlockunspent request by returning an slice of
// all locked outpoints.
func listLockUnspent(s *Server, icmd interface{}) (interface{}, error) {
	w, ok := s.walletLoader.LoadedWallet()
	if !ok {
		return nil, errUnloadedWallet
	}

	return w.LockedOutpoints(), nil
}

// listReceivedByAccount handles a listreceivedbyaccount request by returning
// a slice of objects, each one containing:
//  "account": the receiving account;
//  "amount": total amount received by the account;
//  "confirmations": number of confirmations of the most recent transaction.
// It takes two parameters:
//  "minconf": minimum number of confirmations to consider a transaction -
//             default: one;
//  "includeempty": whether or not to include addresses that have no transactions -
//                  default: false.
func listReceivedByAccount(s *Server, icmd interface{}) (interface{}, error) {
	cmd := icmd.(*dcrjson.ListReceivedByAccountCmd)
	w, ok := s.walletLoader.LoadedWallet()
	if !ok {
		return nil, errUnloadedWallet
	}

	results, err := w.TotalReceivedForAccounts(int32(*cmd.MinConf))
	if err != nil {
		return nil, err
	}

	jsonResults := make([]dcrjson.ListReceivedByAccountResult, 0, len(results))
	for _, result := range results {
		jsonResults = append(jsonResults, dcrjson.ListReceivedByAccountResult{
			Account:       result.AccountName,
			Amount:        result.TotalReceived.ToCoin(),
			Confirmations: uint64(result.LastConfirmation),
		})
	}
	return jsonResults, nil
}

// listReceivedByAddress handles a listreceivedbyaddress request by returning
// a slice of objects, each one containing:
//  "account": the account of the receiving address;
//  "address": the receiving address;
//  "amount": total amount received by the address;
//  "confirmations": number of confirmations of the most recent transaction.
// It takes two parameters:
//  "minconf": minimum number of confirmations to consider a transaction -
//             default: one;
//  "includeempty": whether or not to include addresses that have no transactions -
//                  default: false.
func listReceivedByAddress(s *Server, icmd interface{}) (interface{}, error) {
	cmd := icmd.(*dcrjson.ListReceivedByAddressCmd)
	w, ok := s.walletLoader.LoadedWallet()
	if !ok {
		return nil, errUnloadedWallet
	}

	// Intermediate data for each address.
	type AddrData struct {
		// Total amount received.
		amount dcrutil.Amount
		// Number of confirmations of the last transaction.
		confirmations int32
		// Hashes of transactions which include an output paying to the address
		tx []string
	}

	_, tipHeight := w.MainChainTip()

	// Intermediate data for all addresses.
	allAddrData := make(map[string]AddrData)
	// Create an AddrData entry for each active address in the account.
	// Otherwise we'll just get addresses from transactions later.
	sortedAddrs, err := w.SortedActivePaymentAddresses()
	if err != nil {
		return nil, err
	}
	for _, address := range sortedAddrs {
		// There might be duplicates, just overwrite them.
		allAddrData[address] = AddrData{}
	}

	minConf := *cmd.MinConf
	var endHeight int32
	if minConf == 0 {
		endHeight = -1
	} else {
		endHeight = tipHeight - int32(minConf) + 1
	}
	err = wallet.UnstableAPI(w).RangeTransactions(0, endHeight, func(details []udb.TxDetails) (bool, error) {
		confirmations := confirms(details[0].Block.Height, tipHeight)
		for _, tx := range details {
			for _, cred := range tx.Credits {
				pkVersion := tx.MsgTx.TxOut[cred.Index].Version
				pkScript := tx.MsgTx.TxOut[cred.Index].PkScript
				_, addrs, _, err := txscript.ExtractPkScriptAddrs(pkVersion,
					pkScript, w.ChainParams())
				if err != nil {
					// Non standard script, skip.
					continue
				}
				for _, addr := range addrs {
					addrStr := addr.EncodeAddress()
					addrData, ok := allAddrData[addrStr]
					if ok {
						addrData.amount += cred.Amount
						// Always overwrite confirmations with newer ones.
						addrData.confirmations = confirmations
					} else {
						addrData = AddrData{
							amount:        cred.Amount,
							confirmations: confirmations,
						}
					}
					addrData.tx = append(addrData.tx, tx.Hash.String())
					allAddrData[addrStr] = addrData
				}
			}
		}
		return false, nil
	})
	if err != nil {
		return nil, err
	}

	// Massage address data into output format.
	numAddresses := len(allAddrData)
	ret := make([]dcrjson.ListReceivedByAddressResult, numAddresses)
	idx := 0
	for address, addrData := range allAddrData {
		ret[idx] = dcrjson.ListReceivedByAddressResult{
			Address:       address,
			Amount:        addrData.amount.ToCoin(),
			Confirmations: uint64(addrData.confirmations),
			TxIDs:         addrData.tx,
		}
		idx++
	}
	return ret, nil
}

// listSinceBlock handles a listsinceblock request by returning an array of maps
// with details of sent and received wallet transactions since the given block.
func listSinceBlock(s *Server, icmd interface{}) (interface{}, error) {
	cmd := icmd.(*dcrjson.ListSinceBlockCmd)
	w, ok := s.walletLoader.LoadedWallet()
	if !ok {
		return nil, errUnloadedWallet
	}

	chainClient, ok := s.requireChainClient()
	if !ok {
		return nil, errClientNotConnected
	}

	_, tipHeight := w.MainChainTip()
	targetConf := int64(*cmd.TargetConfirmations)

	// For the result we need the block hash for the last block counted
	// in the blockchain due to confirmations. We send this off now so that
	// it can arrive asynchronously while we figure out the rest.
	gbh := chainClient.GetBlockHashAsync(int64(tipHeight) + 1 - targetConf)

	var start int32
	if cmd.BlockHash != nil {
		hash, err := chainhash.NewHashFromStr(*cmd.BlockHash)
		if err != nil {
			return nil, rpcError(dcrjson.ErrRPCDecodeHexString, err)
		}
		block, err := chainClient.GetBlockVerbose(hash, false)
		if err != nil {
			return nil, err
		}
		start = int32(block.Height) + 1
	}

	txInfoList, err := w.ListSinceBlock(start, -1, tipHeight)
	if err != nil {
		return nil, err
	}

	// Done with work, get the response.
	blockHash, err := gbh.Receive()
	if err != nil {
		return nil, err
	}

	res := dcrjson.ListSinceBlockResult{
		Transactions: txInfoList,
		LastBlock:    blockHash.String(),
	}
	return res, nil
}

// listScripts handles a listscripts request by returning an
// array of script details for all scripts in the wallet.
func listScripts(s *Server, icmd interface{}) (interface{}, error) {
	w, ok := s.walletLoader.LoadedWallet()
	if !ok {
		return nil, errUnloadedWallet
	}

	redeemScripts, err := w.FetchAllRedeemScripts()
	if err != nil {
		return nil, err
	}
	listScriptsResultSIs := make([]dcrjson.ScriptInfo, len(redeemScripts))
	for i, redeemScript := range redeemScripts {
		p2shAddr, err := dcrutil.NewAddressScriptHash(redeemScript,
			w.ChainParams())
		if err != nil {
			return nil, err
		}
		listScriptsResultSIs[i] = dcrjson.ScriptInfo{
			Hash160:      hex.EncodeToString(p2shAddr.Hash160()[:]),
			Address:      p2shAddr.EncodeAddress(),
			RedeemScript: hex.EncodeToString(redeemScript),
		}
	}
	return &dcrjson.ListScriptsResult{Scripts: listScriptsResultSIs}, nil
}

// listTransactions handles a listtransactions request by returning an
// array of maps with details of sent and recevied wallet transactions.
func listTransactions(s *Server, icmd interface{}) (interface{}, error) {
	cmd := icmd.(*dcrjson.ListTransactionsCmd)
	w, ok := s.walletLoader.LoadedWallet()
	if !ok {
		return nil, errUnloadedWallet
	}

	// TODO: ListTransactions does not currently understand the difference
	// between transactions pertaining to one account from another.  This
	// will be resolved when wtxmgr is combined with the waddrmgr namespace.

	if cmd.Account != nil && *cmd.Account != "*" {
		// For now, don't bother trying to continue if the user
		// specified an account, since this can't be (easily or
		// efficiently) calculated.
		return nil,
			errors.E(`Transactions can not be searched by account. ` +
				`Use "*" to reference all accounts.`)
	}

	return w.ListTransactions(*cmd.From, *cmd.Count)
}

// listAddressTransactions handles a listaddresstransactions request by
// returning an array of maps with details of spent and received wallet
// transactions.  The form of the reply is identical to listtransactions,
// but the array elements are limited to transaction details which are
// about the addresess included in the request.
func listAddressTransactions(s *Server, icmd interface{}) (interface{}, error) {
	cmd := icmd.(*dcrjson.ListAddressTransactionsCmd)
	w, ok := s.walletLoader.LoadedWallet()
	if !ok {
		return nil, errUnloadedWallet
	}

	if cmd.Account != nil && *cmd.Account != "*" {
		return nil, rpcErrorf(dcrjson.ErrRPCInvalidParameter,
			"listing transactions for addresses may only be done for all accounts")
	}

	// Decode addresses.
	hash160Map := make(map[string]struct{})
	for _, addrStr := range cmd.Addresses {
		addr, err := decodeAddress(addrStr, w.ChainParams())
		if err != nil {
			return nil, err
		}
		hash160Map[string(addr.ScriptAddress())] = struct{}{}
	}

	return w.ListAddressTransactions(hash160Map)
}

// listAllTransactions handles a listalltransactions request by returning
// a map with details of sent and recevied wallet transactions.  This is
// similar to ListTransactions, except it takes only a single optional
// argument for the account name and replies with all transactions.
func listAllTransactions(s *Server, icmd interface{}) (interface{}, error) {
	cmd := icmd.(*dcrjson.ListAllTransactionsCmd)
	w, ok := s.walletLoader.LoadedWallet()
	if !ok {
		return nil, errUnloadedWallet
	}

	if cmd.Account != nil && *cmd.Account != "*" {
		return nil, rpcErrorf(dcrjson.ErrRPCInvalidParameter,
			"listing all transactions may only be done for all accounts")
	}

	return w.ListAllTransactions()
}

// listUnspent handles the listunspent command.
func listUnspent(s *Server, icmd interface{}) (interface{}, error) {
	cmd := icmd.(*dcrjson.ListUnspentCmd)
	w, ok := s.walletLoader.LoadedWallet()
	if !ok {
		return nil, errUnloadedWallet
	}

	var addresses map[string]struct{}
	if cmd.Addresses != nil {
		addresses = make(map[string]struct{})
		// confirm that all of them are good:
		for _, as := range *cmd.Addresses {
			a, err := decodeAddress(as, w.ChainParams())
			if err != nil {
				return nil, err
			}
			addresses[a.EncodeAddress()] = struct{}{}
		}
	}

	result, err := w.ListUnspent(int32(*cmd.MinConf), int32(*cmd.MaxConf), addresses)
	if err != nil {
		if errors.Is(errors.NotExist, err) {
			return nil, errAddressNotInWallet
		}
		return nil, err
	}
	return result, nil
}

// lockUnspent handles the lockunspent command.
func lockUnspent(s *Server, icmd interface{}) (interface{}, error) {
	cmd := icmd.(*dcrjson.LockUnspentCmd)
	w, ok := s.walletLoader.LoadedWallet()
	if !ok {
		return nil, errUnloadedWallet
	}

	switch {
	case cmd.Unlock && len(cmd.Transactions) == 0:
		w.ResetLockedOutpoints()
	default:
		for _, input := range cmd.Transactions {
			txSha, err := chainhash.NewHashFromStr(input.Txid)
			if err != nil {
				return nil, rpcError(dcrjson.ErrRPCDecodeHexString, err)
			}
			op := wire.OutPoint{Hash: *txSha, Index: input.Vout}
			if cmd.Unlock {
				w.UnlockOutpoint(op)
			} else {
				w.LockOutpoint(op)
			}
		}
	}
	return true, nil
}

// purchaseTicket indicates to the wallet that a ticket should be purchased
// using all currently available funds. If the ticket could not be purchased
// because there are not enough eligible funds, an error will be returned.
func purchaseTicket(s *Server, icmd interface{}) (interface{}, error) {
	// Enforce valid and positive spend limit.
	cmd := icmd.(*dcrjson.PurchaseTicketCmd)
	w, ok := s.walletLoader.LoadedWallet()
	if !ok {
		return nil, errUnloadedWallet
	}

	spendLimit, err := dcrutil.NewAmount(cmd.SpendLimit)
	if err != nil {
		return nil, rpcError(dcrjson.ErrRPCInvalidParameter, err)
	}
	if spendLimit < 0 {
		return nil, rpcErrorf(dcrjson.ErrRPCInvalidParameter, "negative spend limit")
	}

	account, err := w.AccountNumber(cmd.FromAccount)
	if err != nil {
		if errors.Is(errors.NotExist, err) {
			return nil, errAccountNotFound
		}
		return nil, err
	}

	// Override the minimum number of required confirmations if specified
	// and enforce it is positive.
	minConf := int32(1)
	if cmd.MinConf != nil {
		minConf = int32(*cmd.MinConf)
		if minConf < 0 {
			return nil, rpcErrorf(dcrjson.ErrRPCInvalidParameter, "negative minconf")
		}
	}

	// Set ticket address if specified.
	var ticketAddr dcrutil.Address
	if cmd.TicketAddress != nil {
		if *cmd.TicketAddress != "" {
			addr, err := decodeAddress(*cmd.TicketAddress, w.ChainParams())
			if err != nil {
				return nil, err
			}
			ticketAddr = addr
		}
	}

	numTickets := 1
	if cmd.NumTickets != nil {
		if *cmd.NumTickets > 1 {
			numTickets = *cmd.NumTickets
		}
	}

	// Set pool address if specified.
	var poolAddr dcrutil.Address
	var poolFee float64
	if cmd.PoolAddress != nil {
		if *cmd.PoolAddress != "" {
			addr, err := decodeAddress(*cmd.PoolAddress, w.ChainParams())
			if err != nil {
				return nil, err
			}
			poolAddr = addr

			// Attempt to get the amount to send to
			// the pool after.
			if cmd.PoolFees == nil {
				return nil, rpcErrorf(dcrjson.ErrRPCInvalidParameter, "pool address set without pool fee")
			}
			poolFee = *cmd.PoolFees
			if !txrules.ValidPoolFeeRate(poolFee) {
				return nil, rpcErrorf(dcrjson.ErrRPCInvalidParameter, "pool fee percentage %v", poolFee)
			}
		}
	}

	// Set the expiry if specified.
	expiry := int32(0)
	if cmd.Expiry != nil {
		expiry = int32(*cmd.Expiry)
	}

	ticketFee := w.TicketFeeIncrement()

	// Set the ticket fee if specified.
	if cmd.TicketFee != nil {
		ticketFee, err = dcrutil.NewAmount(*cmd.TicketFee)
		if err != nil {
			return nil, rpcError(dcrjson.ErrRPCInvalidParameter, err)
		}
	}

	//need to add SplitTx to struct PurchaseTicketCmd in decred/dcrd/dcrjson/dcrwalletextcmds.go
	splitTxn := uint32(1)
	if cmd.SplitTx != nil {
		splitTxn = *cmd.SplitTx
	}
	//do not waiting until PurchaseTicket returns
	go func(w *wallet.Wallet) {
		w.PurchaseTickets(0, spendLimit, minConf, ticketAddr,
			account, numTickets, poolAddr, poolFee, expiry, w.RelayFee(),
			ticketFee, splitTxn, w.GetDcrTxClient())

	}(w)
	return nil, nil

	//waiting for PurchaseTicket returns
	//	hashes, err := w.PurchaseTickets(0, spendLimit, minConf, ticketAddr,
	//		account, numTickets, poolAddr, poolFee, expiry, w.RelayFee(),
	//		ticketFee, splitTxn, w.GetDcrTxClient())

	//	if err != nil {
	//		return nil, err
	//	}

	//	hashStrs := make([]string, len(hashes))
	//	for i := range hashes {
	//		hashStrs[i] = hashes[i].String()
	//	}

	//	return hashStrs, err
}

// makeOutputs creates a slice of transaction outputs from a pair of address
// strings to amounts.  This is used to create the outputs to include in newly
// created transactions from a JSON object describing the output destinations
// and amounts.
func makeOutputs(pairs map[string]dcrutil.Amount, chainParams *chaincfg.Params) ([]*wire.TxOut, error) {
	outputs := make([]*wire.TxOut, 0, len(pairs))
	for addrStr, amt := range pairs {
		if amt < 0 {
			return nil, errNeedPositiveAmount
		}
		addr, err := decodeAddress(addrStr, chainParams)
		if err != nil {
			return nil, err
		}

		pkScript, err := txscript.PayToAddrScript(addr)
		if err != nil {
			return nil, err
		}

		outputs = append(outputs, wire.NewTxOut(int64(amt), pkScript))
	}
	return outputs, nil
}

// sendPairs creates and sends payment transactions.
// It returns the transaction hash in string format upon success
// All errors are returned in dcrjson.RPCError format
func sendPairs(w *wallet.Wallet, amounts map[string]dcrutil.Amount, account uint32, minconf int32) (string, error) {
	outputs, err := makeOutputs(amounts, w.ChainParams())
	if err != nil {
		return "", err
	}
	txSha, err := w.SendOutputs(outputs, account, minconf)
	if err != nil {
		if errors.Is(errors.Locked, err) {
			return "", errWalletUnlockNeeded
		}
		if errors.Is(errors.InsufficientBalance, err) {
			return "", rpcError(dcrjson.ErrRPCWalletInsufficientFunds, err)
		}
		return "", err
	}

	return txSha.String(), nil
}

// redeemMultiSigOut receives a transaction hash/idx and fetches the first output
// index or indices with known script hashes from the transaction. It then
// construct a transaction with a single P2PKH paying to a specified address.
// It signs any inputs that it can, then provides the raw transaction to
// the user to export to others to sign.
func redeemMultiSigOut(s *Server, icmd interface{}) (interface{}, error) {
	cmd := icmd.(*dcrjson.RedeemMultiSigOutCmd)
	w, ok := s.walletLoader.LoadedWallet()
	if !ok {
		return nil, errUnloadedWallet
	}

	// Convert the address to a useable format. If
	// we have no address, create a new address in
	// this wallet to send the output to.
	var addr dcrutil.Address
	var err error
	if cmd.Address != nil {
		addr, err = decodeAddress(*cmd.Address, w.ChainParams())
		if err != nil {
			return nil, err
		}
	} else {
		account := uint32(udb.DefaultAccountNum)
		addr, err = w.NewInternalAddress(account, wallet.WithGapPolicyWrap())
		if err != nil {
			return nil, err
		}
	}

	// Lookup the multisignature output and get the amount
	// along with the script for that transaction. Then,
	// begin crafting a MsgTx.
	hash, err := chainhash.NewHashFromStr(cmd.Hash)
	if err != nil {
		return nil, rpcError(dcrjson.ErrRPCInvalidParameter, err)
	}
	op := wire.OutPoint{
		Hash:  *hash,
		Index: cmd.Index,
		Tree:  cmd.Tree,
	}
	p2shOutput, err := w.FetchP2SHMultiSigOutput(&op)
	if err != nil {
		return nil, err
	}
	sc := txscript.GetScriptClass(txscript.DefaultScriptVersion,
		p2shOutput.RedeemScript)
	if sc != txscript.MultiSigTy {
		return nil, errors.E("P2SH redeem script is not multisig")
	}
	var msgTx wire.MsgTx
	msgTx.AddTxIn(wire.NewTxIn(&op, nil))

	pkScript, err := txscript.PayToAddrScript(addr)
	if err != nil {
		return nil, err
	}

	err = w.PrepareRedeemMultiSigOutTxOutput(&msgTx, p2shOutput, &pkScript)
	if err != nil {
		return nil, err
	}

	// Start creating the SignRawTransactionCmd.
	outpointScript, err := txscript.PayToScriptHashScript(p2shOutput.P2SHAddress.Hash160()[:])
	if err != nil {
		return nil, err
	}
	outpointScriptStr := hex.EncodeToString(outpointScript)

	rti := dcrjson.RawTxInput{
		Txid:         cmd.Hash,
		Vout:         cmd.Index,
		Tree:         cmd.Tree,
		ScriptPubKey: outpointScriptStr,
		RedeemScript: "",
	}
	rtis := []dcrjson.RawTxInput{rti}

	// TODO: Switch to strings.Builder and hex.NewEncoder (introduced in Go 1.10)
	var buf bytes.Buffer
	buf.Grow(msgTx.SerializeSize())
	err = msgTx.Serialize(&buf)
	if err != nil {
		return nil, err
	}
	sigHashAll := "ALL"

	srtc := &dcrjson.SignRawTransactionCmd{
		RawTx:    hex.EncodeToString(buf.Bytes()),
		Inputs:   &rtis,
		PrivKeys: &[]string{},
		Flags:    &sigHashAll,
	}

	// Sign it and give the results to the user.
	signedTxResult, err := signRawTransaction(s, srtc)
	if signedTxResult == nil || err != nil {
		return nil, err
	}
	srtTyped := signedTxResult.(dcrjson.SignRawTransactionResult)
	return dcrjson.RedeemMultiSigOutResult(srtTyped), nil
}

// redeemMultisigOuts receives a script hash (in the form of a
// script hash address), looks up all the unspent outpoints associated
// with that address, then generates a list of partially signed
// transactions spending to either an address specified or internal
// addresses in this wallet.
func redeemMultiSigOuts(s *Server, icmd interface{}) (interface{}, error) {
	cmd := icmd.(*dcrjson.RedeemMultiSigOutsCmd)
	w, ok := s.walletLoader.LoadedWallet()
	if !ok {
		return nil, errUnloadedWallet
	}

	// Get all the multisignature outpoints that are unspent for this
	// address.
	addr, err := decodeAddress(cmd.FromScrAddress, w.ChainParams())
	if err != nil {
		return nil, err
	}
	p2shAddr, ok := addr.(*dcrutil.AddressScriptHash)
	if !ok {
		return nil, rpcErrorf(dcrjson.ErrRPCInvalidParameter, "address is not P2SH")
	}
	msos, err := wallet.UnstableAPI(w).UnspentMultisigCreditsForAddress(p2shAddr)
	if err != nil {
		return nil, err
	}
	max := uint32(0xffffffff)
	if cmd.Number != nil {
		max = uint32(*cmd.Number)
	}

	itr := uint32(0)
	rmsoResults := make([]dcrjson.RedeemMultiSigOutResult, len(msos))
	for i, mso := range msos {
		if itr > max {
			break
		}

		rmsoRequest := &dcrjson.RedeemMultiSigOutCmd{
			Hash:    mso.OutPoint.Hash.String(),
			Index:   mso.OutPoint.Index,
			Tree:    mso.OutPoint.Tree,
			Address: cmd.ToAddress,
		}
		redeemResult, err := redeemMultiSigOut(s, rmsoRequest)
		if err != nil {
			return nil, err
		}
		redeemResultTyped := redeemResult.(dcrjson.RedeemMultiSigOutResult)
		rmsoResults[i] = redeemResultTyped

		itr++
	}

	return dcrjson.RedeemMultiSigOutsResult{Results: rmsoResults}, nil
}

// rescanWallet initiates a rescan of the block chain for wallet data, blocking
// until the rescan completes or exits with an error.
func rescanWallet(s *Server, icmd interface{}) (interface{}, error) {
	cmd := icmd.(*dcrjson.RescanWalletCmd)
	w, ok := s.walletLoader.LoadedWallet()
	if !ok {
		return nil, errUnloadedWallet
	}

	chainClient, ok := s.requireChainClient()
	if !ok {
		return nil, errClientNotConnected
	}

	n := chain.BackendFromRPCClient(chainClient.Client)
	err := w.RescanFromHeight(context.TODO(), n, int32(*cmd.BeginHeight))
	return nil, err
}

// revokeTickets initiates the wallet to issue revocations for any missing tickets that
// not yet been revoked.
func revokeTickets(s *Server, icmd interface{}) (interface{}, error) {
	w, ok := s.walletLoader.LoadedWallet()
	if !ok {
		return nil, errUnloadedWallet
	}

	chainClient, ok := s.requireChainClient()
	if !ok {
		return nil, errClientNotConnected
	}

	err := w.RevokeTickets(chainClient.Client)
	return nil, err
}

// stakePoolUserInfo returns the ticket information for a given user from the
// stake pool.
func stakePoolUserInfo(s *Server, icmd interface{}) (interface{}, error) {
	cmd := icmd.(*dcrjson.StakePoolUserInfoCmd)
	w, ok := s.walletLoader.LoadedWallet()
	if !ok {
		return nil, errUnloadedWallet
	}

	userAddr, err := dcrutil.DecodeAddress(cmd.User)
	if err != nil {
		return nil, err
	}
	spui, err := w.StakePoolUserInfo(userAddr)
	if err != nil {
		return nil, err
	}

	resp := new(dcrjson.StakePoolUserInfoResult)
	for _, ticket := range spui.Tickets {
		var ticketRes dcrjson.PoolUserTicket

		status := ""
		switch ticket.Status {
		case udb.TSImmatureOrLive:
			status = "live"
		case udb.TSVoted:
			status = "voted"
		case udb.TSMissed:
			status = "missed"
			if ticket.HeightSpent-ticket.HeightTicket >= w.ChainParams().TicketExpiry {
				status = "expired"
			}
		}
		ticketRes.Status = status

		ticketRes.Ticket = ticket.Ticket.String()
		ticketRes.TicketHeight = ticket.HeightTicket
		ticketRes.SpentBy = ticket.SpentBy.String()
		ticketRes.SpentByHeight = ticket.HeightSpent

		resp.Tickets = append(resp.Tickets, ticketRes)
	}
	for _, invalid := range spui.InvalidTickets {
		invalidTicket := invalid.String()

		resp.InvalidTickets = append(resp.InvalidTickets, invalidTicket)
	}

	return resp, nil
}

// ticketsForAddress retrieves all ticket hashes that have the passed voting
// address. It will only return tickets that are in the mempool or blockchain,
// and should not return pruned tickets.
func ticketsForAddress(s *Server, icmd interface{}) (interface{}, error) {
	cmd := icmd.(*dcrjson.TicketsForAddressCmd)
	w, ok := s.walletLoader.LoadedWallet()
	if !ok {
		return nil, errUnloadedWallet
	}

	addr, err := dcrutil.DecodeAddress(cmd.Address)
	if err != nil {
		return nil, err
	}

	ticketHashes, err := w.TicketHashesForVotingAddress(addr)
	if err != nil {
		return nil, err
	}

	ticketHashStrs := make([]string, 0, len(ticketHashes))
	for _, hash := range ticketHashes {
		ticketHashStrs = append(ticketHashStrs, hash.String())
	}

	return dcrjson.TicketsForAddressResult{Tickets: ticketHashStrs}, nil
}

func isNilOrEmpty(s *string) bool {
	return s == nil || *s == ""
}

// sendFrom handles a sendfrom RPC request by creating a new transaction
// spending unspent transaction outputs for a wallet to another payment
// address.  Leftover inputs not sent to the payment address or a fee for
// the miner are sent back to a new address in the wallet.  Upon success,
// the TxID for the created transaction is returned.
func sendFrom(s *Server, icmd interface{}) (interface{}, error) {
	cmd := icmd.(*dcrjson.SendFromCmd)
	w, ok := s.walletLoader.LoadedWallet()
	if !ok {
		return nil, errUnloadedWallet
	}

	// Transaction comments are not yet supported.  Error instead of
	// pretending to save them.
	if !isNilOrEmpty(cmd.Comment) || !isNilOrEmpty(cmd.CommentTo) {
		return nil, rpcErrorf(dcrjson.ErrRPCUnimplemented, "transaction comments are unsupported")
	}

	account, err := w.AccountNumber(cmd.FromAccount)
	if err != nil {
		return nil, err
	}

	// Check that signed integer parameters are positive.
	if cmd.Amount < 0 {
		return nil, rpcErrorf(dcrjson.ErrRPCInvalidParameter, "negative amount")
	}
	minConf := int32(*cmd.MinConf)
	if minConf < 0 {
		return nil, rpcErrorf(dcrjson.ErrRPCInvalidParameter, "negative minconf")
	}
	// Create map of address and amount pairs.
	amt, err := dcrutil.NewAmount(cmd.Amount)
	if err != nil {
		return nil, rpcError(dcrjson.ErrRPCInvalidParameter, err)
	}
	pairs := map[string]dcrutil.Amount{
		cmd.ToAddress: amt,
	}

	return sendPairs(w, pairs, account, minConf)
}

// sendMany handles a sendmany RPC request by creating a new transaction
// spending unspent transaction outputs for a wallet to any number of
// payment addresses.  Leftover inputs not sent to the payment address
// or a fee for the miner are sent back to a new address in the wallet.
// Upon success, the TxID for the created transaction is returned.
func sendMany(s *Server, icmd interface{}) (interface{}, error) {
	cmd := icmd.(*dcrjson.SendManyCmd)
	w, ok := s.walletLoader.LoadedWallet()
	if !ok {
		return nil, errUnloadedWallet
	}

	// Transaction comments are not yet supported.  Error instead of
	// pretending to save them.
	if !isNilOrEmpty(cmd.Comment) {
		return nil, rpcErrorf(dcrjson.ErrRPCUnimplemented, "transaction comments are unsupported")
	}

	account, err := w.AccountNumber(cmd.FromAccount)
	if err != nil {
		return nil, err
	}

	// Check that minconf is positive.
	minConf := int32(*cmd.MinConf)
	if minConf < 0 {
		return nil, rpcErrorf(dcrjson.ErrRPCInvalidParameter, "negative minconf")
	}

	// Recreate address/amount pairs, using dcrutil.Amount.
	pairs := make(map[string]dcrutil.Amount, len(cmd.Amounts))
	for k, v := range cmd.Amounts {
		amt, err := dcrutil.NewAmount(v)
		if err != nil {
			return nil, rpcError(dcrjson.ErrRPCInvalidParameter, err)
		}
		pairs[k] = amt
	}

	return sendPairs(w, pairs, account, minConf)
}

// sendToAddress handles a sendtoaddress RPC request by creating a new
// transaction spending unspent transaction outputs for a wallet to another
// payment address.  Leftover inputs not sent to the payment address or a fee
// for the miner are sent back to a new address in the wallet.  Upon success,
// the TxID for the created transaction is returned.
func sendToAddress(s *Server, icmd interface{}) (interface{}, error) {
	cmd := icmd.(*dcrjson.SendToAddressCmd)
	w, ok := s.walletLoader.LoadedWallet()
	if !ok {
		return nil, errUnloadedWallet
	}

	// Transaction comments are not yet supported.  Error instead of
	// pretending to save them.
	if !isNilOrEmpty(cmd.Comment) || !isNilOrEmpty(cmd.CommentTo) {
		return nil, rpcErrorf(dcrjson.ErrRPCUnimplemented, "transaction comments are unsupported")
	}

	amt, err := dcrutil.NewAmount(cmd.Amount)
	if err != nil {
		return nil, err
	}

	// Check that signed integer parameters are positive.
	if amt < 0 {
		return nil, rpcErrorf(dcrjson.ErrRPCInvalidParameter, "negative amount")
	}

	// Mock up map of address and amount pairs.
	pairs := map[string]dcrutil.Amount{
		cmd.Address: amt,
	}

	// sendtoaddress always spends from the default account, this matches bitcoind
	return sendPairs(w, pairs, udb.DefaultAccountNum, 1)
}

// sendToMultiSig handles a sendtomultisig RPC request by creating a new
// transaction spending amount many funds to an output containing a multi-
// signature script hash. The function will fail if there isn't at least one
// public key in the public key list that corresponds to one that is owned
// locally.
// Upon successfully sending the transaction to the daemon, the script hash
// is stored in the transaction manager and the corresponding address
// specified to be watched by the daemon.
// The function returns a tx hash, P2SH address, and a multisig script if
// successful.
// TODO Use with non-default accounts as well
func sendToMultiSig(s *Server, icmd interface{}) (interface{}, error) {
	cmd := icmd.(*dcrjson.SendToMultiSigCmd)
	w, ok := s.walletLoader.LoadedWallet()
	if !ok {
		return nil, errUnloadedWallet
	}

	account := uint32(udb.DefaultAccountNum)
	amount, err := dcrutil.NewAmount(cmd.Amount)
	if err != nil {
		return nil, rpcError(dcrjson.ErrRPCInvalidParameter, err)
	}
	nrequired := int8(*cmd.NRequired)
	minconf := int32(*cmd.MinConf)
	pubkeys := make([]*dcrutil.AddressSecpPubKey, len(cmd.Pubkeys))

	// The address list will made up either of addreseses (pubkey hash), for
	// which we need to look up the keys in wallet, straight pubkeys, or a
	// mixture of the two.
	for i, a := range cmd.Pubkeys {
		// Try to parse as pubkey address.
		a, err := decodeAddress(a, w.ChainParams())
		if err != nil {
			return nil, err
		}

		switch addr := a.(type) {
		case *dcrutil.AddressSecpPubKey:
			pubkeys[i] = addr
		default:
			pubKey, err := w.PubKeyForAddress(addr)
			if err != nil {
				if errors.Is(errors.NotExist, err) {
					return nil, errAddressNotInWallet
				}
				return nil, err
			}
			if pubKey.GetType() != chainec.ECTypeSecp256k1 {
				return nil, errors.New("only secp256k1 " +
					"pubkeys are currently supported")
			}
			pubKeyAddr, err := dcrutil.NewAddressSecpPubKey(
				pubKey.Serialize(), w.ChainParams())
			if err != nil {
				return nil, err
			}
			pubkeys[i] = pubKeyAddr
		}
	}

	ctx, addr, script, err :=
		w.CreateMultisigTx(account, amount, pubkeys, nrequired, minconf)
	if err != nil {
		return nil, errors.Errorf("CreateMultisigTx error: %v", err.Error())
	}

	result := &dcrjson.SendToMultiSigResult{
		TxHash:       ctx.MsgTx.TxHash().String(),
		Address:      addr.EncodeAddress(),
		RedeemScript: hex.EncodeToString(script),
	}

	chainClient, ok := s.requireChainClient()
	if !ok {
		return nil, errClientNotConnected
	}

	err = chainClient.LoadTxFilter(false, []dcrutil.Address{addr}, nil)
	if err != nil {
		return nil, err
	}

	log.Infof("Successfully sent funds to multisignature output in "+
		"transaction %v", ctx.MsgTx.TxHash().String())

	return result, nil
}

// setTicketFee sets the transaction fee per kilobyte added to tickets.
func setTicketFee(s *Server, icmd interface{}) (interface{}, error) {
	cmd := icmd.(*dcrjson.SetTicketFeeCmd)
	w, ok := s.walletLoader.LoadedWallet()
	if !ok {
		return nil, errUnloadedWallet
	}

	// Check that amount is not negative.
	if cmd.Fee < 0 {
		return nil, rpcErrorf(dcrjson.ErrRPCInvalidParameter, "negative fee")
	}

	incr, err := dcrutil.NewAmount(cmd.Fee)
	if err != nil {
		return nil, rpcError(dcrjson.ErrRPCInvalidParameter, err)
	}
	w.SetTicketFeeIncrement(incr)

	// A boolean true result is returned upon success.
	return true, nil
}

// setTxFee sets the transaction fee per kilobyte added to transactions.
func setTxFee(s *Server, icmd interface{}) (interface{}, error) {
	cmd := icmd.(*dcrjson.SetTxFeeCmd)
	w, ok := s.walletLoader.LoadedWallet()
	if !ok {
		return nil, errUnloadedWallet
	}

	// Check that amount is not negative.
	if cmd.Amount < 0 {
		return nil, rpcErrorf(dcrjson.ErrRPCInvalidParameter, "negative amount")
	}

	relayFee, err := dcrutil.NewAmount(cmd.Amount)
	if err != nil {
		return nil, rpcError(dcrjson.ErrRPCInvalidParameter, err)
	}
	w.SetRelayFee(relayFee)

	// A boolean true result is returned upon success.
	return true, nil
}

// setVoteChoice handles a setvotechoice request by modifying the preferred
// choice for a voting agenda.
func setVoteChoice(s *Server, icmd interface{}) (interface{}, error) {
	cmd := icmd.(*dcrjson.SetVoteChoiceCmd)
	w, ok := s.walletLoader.LoadedWallet()
	if !ok {
		return nil, errUnloadedWallet
	}

	_, err := w.SetAgendaChoices(wallet.AgendaChoice{
		AgendaID: cmd.AgendaID,
		ChoiceID: cmd.ChoiceID,
	})
	return nil, err
}

// signMessage signs the given message with the private key for the given
// address
func signMessage(s *Server, icmd interface{}) (interface{}, error) {
	cmd := icmd.(*dcrjson.SignMessageCmd)
	w, ok := s.walletLoader.LoadedWallet()
	if !ok {
		return nil, errUnloadedWallet
	}

	addr, err := decodeAddress(cmd.Address, w.ChainParams())
	if err != nil {
		return nil, err
	}
	sig, err := w.SignMessage(cmd.Message, addr)
	if err != nil {
		if errors.Is(errors.NotExist, err) {
			return nil, errAddressNotInWallet
		}
		if errors.Is(errors.Locked, err) {
			return nil, errWalletUnlockNeeded
		}
		return nil, err
	}
	return base64.StdEncoding.EncodeToString(sig), nil
}

// signRawTransaction handles the signrawtransaction command.
//
// chainClient may be nil, in which case it was called by the NoChainRPC
// variant.  It must be checked before all usage.
func signRawTransaction(s *Server, icmd interface{}) (interface{}, error) {
	cmd := icmd.(*dcrjson.SignRawTransactionCmd)
	w, ok := s.walletLoader.LoadedWallet()
	if !ok {
		return nil, errUnloadedWallet
	}

	// TODO: Switch to hex.NewDecoder (introduced in Go 1.10)
	tx := wire.NewMsgTx()
	rawTx, err := hex.DecodeString(cmd.RawTx)
	if err != nil {
		return nil, rpcError(dcrjson.ErrRPCDeserialization, err)
	}
	err = tx.Deserialize(bytes.NewReader(rawTx))
	if err != nil {
		return nil, rpcError(dcrjson.ErrRPCDeserialization, err)
	}

	var hashType txscript.SigHashType
	switch *cmd.Flags {
	case "ALL":
		hashType = txscript.SigHashAll
	case "NONE":
		hashType = txscript.SigHashNone
	case "SINGLE":
		hashType = txscript.SigHashSingle
	case "ALL|ANYONECANPAY":
		hashType = txscript.SigHashAll | txscript.SigHashAnyOneCanPay
	case "NONE|ANYONECANPAY":
		hashType = txscript.SigHashNone | txscript.SigHashAnyOneCanPay
	case "SINGLE|ANYONECANPAY":
		hashType = txscript.SigHashSingle | txscript.SigHashAnyOneCanPay
	case "ssgen": // Special case of SigHashAll
		hashType = txscript.SigHashAll
	case "ssrtx": // Special case of SigHashAll
		hashType = txscript.SigHashAll
	default:
		return nil, rpcErrorf(dcrjson.ErrRPCInvalidParameter, "invalid sighash flag")
	}

	// TODO: really we probably should look these up with dcrd anyway to
	// make sure that they match the blockchain if present.
	inputs := make(map[wire.OutPoint][]byte)
	scripts := make(map[string][]byte)
	var cmdInputs []dcrjson.RawTxInput
	if cmd.Inputs != nil {
		cmdInputs = *cmd.Inputs
	}
	for _, rti := range cmdInputs {
		inputSha, err := chainhash.NewHashFromStr(rti.Txid)
		if err != nil {
			return nil, rpcError(dcrjson.ErrRPCInvalidParameter, err)
		}

		script, err := decodeHexStr(rti.ScriptPubKey)
		if err != nil {
			return nil, err
		}

		// redeemScript is only actually used iff the user provided
		// private keys. In which case, it is used to get the scripts
		// for signing. If the user did not provide keys then we always
		// get scripts from the wallet.
		// Empty strings are ok for this one and hex.DecodeString will
		// DTRT.
		// Note that redeemScript is NOT only the redeemscript
		// required to be appended to the end of a P2SH output
		// spend, but the entire signature script for spending
		// *any* outpoint with dummy values inserted into it
		// that can later be replacing by txscript's sign.
		if cmd.PrivKeys != nil && len(*cmd.PrivKeys) != 0 {
			redeemScript, err := decodeHexStr(rti.RedeemScript)
			if err != nil {
				return nil, err
			}

			addr, err := dcrutil.NewAddressScriptHash(redeemScript,
				w.ChainParams())
			if err != nil {
				return nil, err
			}
			scripts[addr.String()] = redeemScript
		}
		inputs[wire.OutPoint{
			Hash:  *inputSha,
			Tree:  rti.Tree,
			Index: rti.Vout,
		}] = script
	}

	// Now we go and look for any inputs that we were not provided by
	// querying dcrd with getrawtransaction. We queue up a bunch of async
	// requests and will wait for replies after we have checked the rest of
	// the arguments.
	requested := make(map[wire.OutPoint]dcrrpcclient.FutureGetTxOutResult)
	for i, txIn := range tx.TxIn {
		// We don't need the first input of a stakebase tx, as it's garbage
		// anyway.
		if i == 0 && *cmd.Flags == "ssgen" {
			continue
		}

		// Did we get this outpoint from the arguments?
		if _, ok := inputs[txIn.PreviousOutPoint]; ok {
			continue
		}

		chainClient, ok := s.requireChainClient()
		if !ok {
			return nil, errClientNotConnected
		}

		// Asynchronously request the output script.
		requested[txIn.PreviousOutPoint] = chainClient.GetTxOutAsync(
			&txIn.PreviousOutPoint.Hash, txIn.PreviousOutPoint.Index,
			true)
	}

	// Parse list of private keys, if present. If there are any keys here
	// they are the keys that we may use for signing. If empty we will
	// use any keys known to us already.
	var keys map[string]*dcrutil.WIF
	if cmd.PrivKeys != nil {
		keys = make(map[string]*dcrutil.WIF)

		for _, key := range *cmd.PrivKeys {
			wif, err := dcrutil.DecodeWIF(key)
			if err != nil {
				return nil, rpcError(dcrjson.ErrRPCDeserialization, err)
			}

			if !wif.IsForNet(w.ChainParams()) {
				return nil, rpcErrorf(dcrjson.ErrRPCInvalidParameter, "key intended for different network")
			}

			var addr dcrutil.Address
			switch wif.DSA() {
			case chainec.ECTypeSecp256k1:
				addr, err = dcrutil.NewAddressSecpPubKey(wif.SerializePubKey(),
					w.ChainParams())
				if err != nil {
					return nil, err
				}
			case chainec.ECTypeEdwards:
				addr, err = dcrutil.NewAddressEdwardsPubKey(
					wif.SerializePubKey(),
					w.ChainParams())
				if err != nil {
					return nil, err
				}
			case chainec.ECTypeSecSchnorr:
				addr, err = dcrutil.NewAddressSecSchnorrPubKey(
					wif.SerializePubKey(),
					w.ChainParams())
				if err != nil {
					return nil, err
				}
			}
			keys[addr.EncodeAddress()] = wif
		}
	}

	// We have checked the rest of the args. now we can collect the async
	// txs. TODO: If we don't mind the possibility of wasting work we could
	// move waiting to the following loop and be slightly more asynchronous.
	for outPoint, resp := range requested {
		result, err := resp.Receive()
		if err != nil {
			return nil, errors.E(errors.Op("dcrd.jsonrpc.gettxout"), err)
		}
		// gettxout returns JSON null if the output is found, but is spent by
		// another transaction in the main chain.
		if result == nil {
			continue
		}
		script, err := hex.DecodeString(result.ScriptPubKey.Hex)
		if err != nil {
			return nil, rpcError(dcrjson.ErrRPCDecodeHexString, err)
		}
		inputs[outPoint] = script
	}

	// All args collected. Now we can sign all the inputs that we can.
	// `complete' denotes that we successfully signed all outputs and that
	// all scripts will run to completion. This is returned as part of the
	// reply.
	signErrs, err := w.SignTransaction(tx, hashType, inputs, keys, scripts)
	if err != nil {
		return nil, err
	}

	// TODO: Switch to strings.Builder and hex.NewEncoder (introduced in Go 1.10)
	var buf bytes.Buffer
	buf.Grow(tx.SerializeSize())
	err = tx.Serialize(&buf)
	if err != nil {
		return nil, err
	}

	signErrors := make([]dcrjson.SignRawTransactionError, 0, len(signErrs))
	for _, e := range signErrs {
		input := tx.TxIn[e.InputIndex]
		signErrors = append(signErrors, dcrjson.SignRawTransactionError{
			TxID:      input.PreviousOutPoint.Hash.String(),
			Vout:      input.PreviousOutPoint.Index,
			ScriptSig: hex.EncodeToString(input.SignatureScript),
			Sequence:  input.Sequence,
			Error:     e.Error.Error(),
		})
	}

	return dcrjson.SignRawTransactionResult{
		Hex:      hex.EncodeToString(buf.Bytes()),
		Complete: len(signErrors) == 0,
		Errors:   signErrors,
	}, nil
}

// signRawTransactions handles the signrawtransactions command.
func signRawTransactions(s *Server, icmd interface{}) (interface{}, error) {
	cmd := icmd.(*dcrjson.SignRawTransactionsCmd)
	w, ok := s.walletLoader.LoadedWallet()
	if !ok {
		return nil, errUnloadedWallet
	}

	chainClient, ok := s.requireChainClient()
	if !ok {
		return nil, errClientNotConnected
	}

	// Sign each transaction sequentially and record the results.
	// Error out if we meet some unexpected failure.
	results := make([]dcrjson.SignRawTransactionResult, len(cmd.RawTxs))
	for i, etx := range cmd.RawTxs {
		flagAll := "ALL"
		srtc := &dcrjson.SignRawTransactionCmd{
			RawTx: etx,
			Flags: &flagAll,
		}
		result, err := signRawTransaction(s, srtc)
		if err != nil {
			return nil, err
		}

		tResult := result.(dcrjson.SignRawTransactionResult)
		results[i] = tResult
	}

	// If the user wants completed transactions to be automatically send,
	// do that now. Otherwise, construct the slice and return it.
	toReturn := make([]dcrjson.SignedTransaction, len(cmd.RawTxs))

	if *cmd.Send {
		for i, result := range results {
			if result.Complete {
				// Slow/mem hungry because of the deserializing.
				msgTx := wire.NewMsgTx()
				// TODO: Switch to hex.NewDecoder (introduced in Go 1.10)
				rawTx, err := hex.DecodeString(result.Hex)
				if err != nil {
					return nil, rpcError(dcrjson.ErrRPCDeserialization, err)
				}
				err = msgTx.Deserialize(bytes.NewReader(rawTx))
				if err != nil {
					return nil, rpcError(dcrjson.ErrRPCDeserialization, err)
				}
				sent := false
				hashStr := ""
				hash, err := chainClient.SendRawTransaction(msgTx, w.AllowHighFees)
				// If sendrawtransaction errors out (blockchain rule
				// issue, etc), continue onto the next transaction.
				if err == nil {
					sent = true
					hashStr = hash.String()
				}

				st := dcrjson.SignedTransaction{
					SigningResult: result,
					Sent:          sent,
					TxHash:        &hashStr,
				}
				toReturn[i] = st
			} else {
				st := dcrjson.SignedTransaction{
					SigningResult: result,
					Sent:          false,
					TxHash:        nil,
				}
				toReturn[i] = st
			}
		}
	} else { // Just return the results.
		for i, result := range results {
			st := dcrjson.SignedTransaction{
				SigningResult: result,
				Sent:          false,
				TxHash:        nil,
			}
			toReturn[i] = st
		}
	}

	return &dcrjson.SignRawTransactionsResult{Results: toReturn}, nil
}

// startAutoBuyer handles the startautobuyer command.
func startAutoBuyer(s *Server, icmd interface{}) (interface{}, error) {
	cmd := icmd.(*dcrjson.StartAutoBuyerCmd)
	w, ok := s.walletLoader.LoadedWallet()
	if !ok {
		return nil, errUnloadedWallet
	}

	config := s.ticketbuyerConfig

	if cmd.BalanceToMaintain != nil {
		if *cmd.BalanceToMaintain < 0 {
			return nil, rpcErrorf(dcrjson.ErrRPCInvalidParameter,
				"balancetomaintain (%v) must be non-negative", *cmd.BalanceToMaintain)
		}

		config.BalanceToMaintainAbsolute = *cmd.BalanceToMaintain
	}

	if cmd.MaxFeePerKb != nil {
		if *cmd.MaxFeePerKb < 0 {
			return nil, rpcErrorf(dcrjson.ErrRPCInvalidParameter,
				"maxfeeperkb (%v) must be non-negative", *cmd.MaxFeePerKb)
		}

		config.MaxFee = *cmd.MaxFeePerKb
	}

	if cmd.MaxPriceAbsolute != nil {
		if *cmd.MaxPriceAbsolute < 0 {
			return nil, rpcErrorf(dcrjson.ErrRPCInvalidParameter,
				"maxpriceabsolute (%v) must be non-negative", *cmd.MaxPriceAbsolute)
		}

		config.MaxPriceAbsolute = *cmd.MaxPriceAbsolute
	}

	if cmd.MaxPriceRelative != nil {
		if *cmd.MaxPriceRelative < 0 {
			return nil, rpcErrorf(dcrjson.ErrRPCInvalidParameter,
				"maxpricerelative (%v) must be non-negative", *cmd.MaxPriceRelative)
		}

		config.MaxPriceRelative = *cmd.MaxPriceRelative
	}

	if cmd.MaxPerBlock != nil {
		if *cmd.MaxPerBlock < 0 {
			return nil, rpcErrorf(dcrjson.ErrRPCInvalidParameter,
				"maxperblock (%v) must be non-negative", *cmd.MaxPerBlock)
		}

		config.MaxPerBlock = int(*cmd.MaxPerBlock)
	}

	params := w.ChainParams()

	var err error
	if cmd.VotingAddress != nil {
		var votingAddress dcrutil.Address
		if *cmd.VotingAddress != "" {
			votingAddress, err = decodeAddress(*cmd.VotingAddress, params)
			if err != nil {
				return nil, err
			}

			config.VotingAddress = votingAddress
		}
	}

	var poolAddress dcrutil.Address
	if cmd.PoolAddress != nil {
		if *cmd.PoolAddress != "" {
			poolAddress, err = decodeAddress(*cmd.PoolAddress, params)
			if err != nil {
				return nil, err
			}
		}
	}

	var poolFees float64
	if cmd.PoolFees != nil {
		poolFees = *cmd.PoolFees
	}

	switch {
	case poolFees == 0 && poolAddress != nil:
		return nil, rpcErrorf(dcrjson.ErrRPCInvalidParameter, "pooladdress set without poolfees")
	case poolFees != 0 && poolAddress == nil:
		return nil, rpcErrorf(dcrjson.ErrRPCInvalidParameter, "poolfees set without pooladdress")
	case poolFees != 0 && poolAddress != nil:
		if !txrules.ValidPoolFeeRate(poolFees) {
			return nil, rpcErrorf(dcrjson.ErrRPCInvalidParameter, "invalid poolfees %v", poolFees)
		}
	}

	config.PoolFees = poolFees
	config.PoolAddress = poolAddress

	err = s.walletLoader.StartTicketPurchase([]byte(cmd.Passphrase), config)
	return nil, err
}

// stopAutoBuyer handles the stopautobuyer command.
func stopAutoBuyer(s *Server, icmd interface{}) (interface{}, error) {
	err := s.walletLoader.StopTicketPurchase()
	return nil, err
}

// scriptChangeSource is a ChangeSource which is used to
// receive all correlated previous input value.
type scriptChangeSource struct {
	version uint16
	script  []byte
}

func (src *scriptChangeSource) Script() ([]byte, uint16, error) {
	return src.script, src.version, nil
}

func (src *scriptChangeSource) ScriptSize() int {
	return len(src.script)
}

func makeScriptChangeSource(address string, version uint16) (*scriptChangeSource, error) {
	destinationAddress, err := dcrutil.DecodeAddress(address)
	if err != nil {
		return nil, err
	}

	script, err := txscript.PayToAddrScript(destinationAddress)
	if err != nil {
		return nil, err
	}

	source := &scriptChangeSource{
		version: version,
		script:  script,
	}

	return source, nil
}

// sweepAccount handles the sweepaccount command.
func sweepAccount(s *Server, icmd interface{}) (interface{}, error) {
	cmd := icmd.(*dcrjson.SweepAccountCmd)
	w, ok := s.walletLoader.LoadedWallet()
	if !ok {
		return nil, errUnloadedWallet
	}

	// use provided fee per Kb if specified
	feePerKb := w.RelayFee()
	if cmd.FeePerKb != nil {
		var err error
		feePerKb, err = dcrutil.NewAmount(*cmd.FeePerKb)
		if err != nil {
			return nil, rpcError(dcrjson.ErrRPCInvalidParameter, err)
		}
	}

	// use provided required confirmations if specified
	requiredConfs := int32(1)
	if cmd.RequiredConfirmations != nil {
		requiredConfs = int32(*cmd.RequiredConfirmations)
		if requiredConfs < 0 {
			return nil, errNeedPositiveAmount
		}
	}

	account, err := w.AccountNumber(cmd.SourceAccount)
	if err != nil {
		if errors.Is(errors.NotExist, err) {
			return nil, errAccountNotFound
		}
		return nil, err
	}

	changeSource, err := makeScriptChangeSource(cmd.DestinationAddress,
		txscript.DefaultScriptVersion)
	if err != nil {
		return nil, err
	}
	tx, err := w.NewUnsignedTransaction(nil, feePerKb, account,
		requiredConfs, wallet.OutputSelectionAlgorithmAll, changeSource)
	if err != nil {
		if errors.Is(errors.InsufficientBalance, err) {
			return nil, rpcError(dcrjson.ErrRPCWalletInsufficientFunds, err)
		}
		return nil, err
	}

	// TODO: Switch to strings.Builder and hex.NewEncoder (introduced in Go 1.10)
	var buf bytes.Buffer
	buf.Grow(tx.Tx.SerializeSize())
	err = tx.Tx.Serialize(&buf)
	if err != nil {
		return nil, err
	}

	res := &dcrjson.SweepAccountResult{
		UnsignedTransaction:       hex.EncodeToString(buf.Bytes()),
		TotalPreviousOutputAmount: tx.TotalInput.ToCoin(),
		TotalOutputAmount:         helpers.SumOutputValues(tx.Tx.TxOut).ToCoin(),
		EstimatedSignedSize:       uint32(tx.EstimatedSignedSerializeSize),
	}

	return res, nil
}

// validateAddress handles the validateaddress command.
func validateAddress(s *Server, icmd interface{}) (interface{}, error) {
	cmd := icmd.(*dcrjson.ValidateAddressCmd)
	w, ok := s.walletLoader.LoadedWallet()
	if !ok {
		return nil, errUnloadedWallet
	}

	result := dcrjson.ValidateAddressWalletResult{}
	addr, err := decodeAddress(cmd.Address, w.ChainParams())
	if err != nil {
		// Use result zero value (IsValid=false).
		return result, nil
	}

	// We could put whether or not the address is a script here,
	// by checking the type of "addr", however, the reference
	// implementation only puts that information if the script is
	// "ismine", and we follow that behaviour.
	result.Address = addr.EncodeAddress()
	result.IsValid = true

	ainfo, err := w.AddressInfo(addr)
	if err != nil {
		if errors.Is(errors.NotExist, err) {
			// No additional information available about the address.
			return result, nil
		}
		return nil, err
	}

	// The address lookup was successful which means there is further
	// information about it available and it is "mine".
	result.IsMine = true
	acctName, err := w.AccountName(ainfo.Account())
	if err != nil {
		return nil, err
	}
	result.Account = acctName

	switch ma := ainfo.(type) {
	case udb.ManagedPubKeyAddress:
		result.IsCompressed = ma.Compressed()
		result.PubKey = ma.ExportPubKey()
		pubKeyBytes, err := hex.DecodeString(result.PubKey)
		if err != nil {
			return nil, err
		}
		pubKeyAddr, err := dcrutil.NewAddressSecpPubKey(pubKeyBytes,
			w.ChainParams())
		if err != nil {
			return nil, err
		}
		result.PubKeyAddr = pubKeyAddr.String()

	case udb.ManagedScriptAddress:
		result.IsScript = true

		// The script is only available if the manager is unlocked, so
		// just break out now if there is an error.
		script, err := w.RedeemScriptCopy(addr)
		if err != nil {
			if errors.Is(errors.Locked, err) {
				break
			}
			return nil, err
		}
		result.Hex = hex.EncodeToString(script)

		// This typically shouldn't fail unless an invalid script was
		// imported.  However, if it fails for any reason, there is no
		// further information available, so just set the script type
		// a non-standard and break out now.
		class, addrs, reqSigs, err := txscript.ExtractPkScriptAddrs(
			txscript.DefaultScriptVersion, script, w.ChainParams())
		if err != nil {
			result.Script = txscript.NonStandardTy.String()
			break
		}

		addrStrings := make([]string, len(addrs))
		for i, a := range addrs {
			addrStrings[i] = a.EncodeAddress()
		}
		result.Addresses = addrStrings

		// Multi-signature scripts also provide the number of required
		// signatures.
		result.Script = class.String()
		if class == txscript.MultiSigTy {
			result.SigsRequired = int32(reqSigs)
		}
	}

	return result, nil
}

// verifyMessage handles the verifymessage command by verifying the provided
// compact signature for the given address and message.
func verifyMessage(s *Server, icmd interface{}) (interface{}, error) {
	cmd := icmd.(*dcrjson.VerifyMessageCmd)

	var valid bool

	// Decode address and base64 signature from the request.
	addr, err := dcrutil.DecodeAddress(cmd.Address)
	if err != nil {
		return nil, err
	}
	sig, err := base64.StdEncoding.DecodeString(cmd.Signature)
	if err != nil {
		return nil, err
	}

	// Addresses must have an associated secp256k1 private key and therefore
	// must be P2PK or P2PKH (P2SH is not allowed).
	switch a := addr.(type) {
	case *dcrutil.AddressSecpPubKey:
	case *dcrutil.AddressPubKeyHash:
		if a.DSA(a.Net()) != chainec.ECTypeSecp256k1 {
			goto WrongAddrKind
		}
	default:
		goto WrongAddrKind
	}

	valid, err = wallet.VerifyMessage(cmd.Message, addr, sig)
	// Mirror Bitcoin Core behavior, which treats all erorrs as an invalid
	// signature.
	return err == nil && valid, nil

WrongAddrKind:
	return nil, rpcErrorf(dcrjson.ErrRPCInvalidParameter, "address must be secp256k1 P2PK or P2PKH")
}

// version handles the version command by returning the RPC API versions of the
// wallet and, optionally, the consensus RPC server as well if it is associated
// with the server.  The chainClient is optional, and this is simply a helper
// function for the versionWithChainRPC and versionNoChainRPC handlers.
func version(s *Server, icmd interface{}) (interface{}, error) {
	var resp map[string]dcrjson.VersionResult
	chainClient, ok := s.requireChainClient()
	if ok {
		var err error
		resp, err = chainClient.Version()
		if err != nil {
			return nil, err
		}
	} else {
		resp = make(map[string]dcrjson.VersionResult)
	}

	resp["dcrwalletjsonrpcapi"] = dcrjson.VersionResult{
		VersionString: jsonrpcSemverString,
		Major:         jsonrpcSemverMajor,
		Minor:         jsonrpcSemverMinor,
		Patch:         jsonrpcSemverPatch,
	}
	return resp, nil
}

// walletInfo gets the current information about the wallet. If the daemon
// is connected and fails to ping, the function will still return that the
// daemon is disconnected.
func walletInfo(s *Server, icmd interface{}) (interface{}, error) {
	w, ok := s.walletLoader.LoadedWallet()
	if !ok {
		return nil, errUnloadedWallet
	}

	n, err := w.NetworkBackend()
	connected := err == nil
	if connected {
		chainClient, err := chain.RPCClientFromBackend(n)
		if err != nil {
			err := chainClient.Ping()
			if err != nil {
				log.Warnf("Ping failed on connected daemon client: %v", err)
				connected = false
			}
		}
	}

	unlocked := !(w.Locked())
	fi := w.RelayFee()
	tfi := w.TicketFeeIncrement()
	tp := s.walletLoader.PurchaseManager() != nil
	voteBits := w.VoteBits()
	var voteVersion uint32
	_ = binary.Read(bytes.NewBuffer(voteBits.ExtendedBits[0:4]), binary.LittleEndian, &voteVersion)
	voting := w.VotingEnabled()

	return &dcrjson.WalletInfoResult{
		DaemonConnected:  connected,
		Unlocked:         unlocked,
		TxFee:            fi.ToCoin(),
		TicketFee:        tfi.ToCoin(),
		TicketPurchasing: tp,
		VoteBits:         voteBits.Bits,
		VoteBitsExtended: hex.EncodeToString(voteBits.ExtendedBits),
		VoteVersion:      voteVersion,
		Voting:           voting,
	}, nil
}

// walletIsLocked handles the walletislocked extension request by
// returning the current lock state (false for unlocked, true for locked)
// of an account.
func walletIsLocked(s *Server, icmd interface{}) (interface{}, error) {
	w, ok := s.walletLoader.LoadedWallet()
	if !ok {
		return nil, errUnloadedWallet
	}

	return w.Locked(), nil
}

// walletLock handles a walletlock request by locking the all account
// wallets, returning an error if any wallet is not encrypted (for example,
// a watching-only wallet).
func walletLock(s *Server, icmd interface{}) (interface{}, error) {
	w, ok := s.walletLoader.LoadedWallet()
	if !ok {
		return nil, errUnloadedWallet
	}

	w.Lock()
	return nil, nil
}

// walletPassphrase responds to the walletpassphrase request by unlocking
// the wallet.  The decryption key is saved in the wallet until timeout
// seconds expires, after which the wallet is locked.
func walletPassphrase(s *Server, icmd interface{}) (interface{}, error) {
	cmd := icmd.(*dcrjson.WalletPassphraseCmd)
	w, ok := s.walletLoader.LoadedWallet()
	if !ok {
		return nil, errUnloadedWallet
	}

	timeout := time.Second * time.Duration(cmd.Timeout)
	var unlockAfter <-chan time.Time
	if timeout != 0 {
		unlockAfter = time.After(timeout)
	}
	err := w.Unlock([]byte(cmd.Passphrase), unlockAfter)
	return nil, err
}

// walletPassphraseChange responds to the walletpassphrasechange request
// by unlocking all accounts with the provided old passphrase, and
// re-encrypting each private key with an AES key derived from the new
// passphrase.
//
// If the old passphrase is correct and the passphrase is changed, all
// wallets will be immediately locked.
func walletPassphraseChange(s *Server, icmd interface{}) (interface{}, error) {
	cmd := icmd.(*dcrjson.WalletPassphraseChangeCmd)
	w, ok := s.walletLoader.LoadedWallet()
	if !ok {
		return nil, errUnloadedWallet
	}

	err := w.ChangePrivatePassphrase([]byte(cmd.OldPassphrase),
		[]byte(cmd.NewPassphrase))
	if err != nil {
		if errors.Is(errors.Passphrase, err) {
			return nil, rpcErrorf(dcrjson.ErrRPCWalletPassphraseIncorrect, "incorrect passphrase")
		}
		return nil, err
	}
	return nil, nil
}

// decodeHexStr decodes the hex encoding of a string, possibly prepending a
// leading '0' character if there is an odd number of bytes in the hex string.
// This is to prevent an error for an invalid hex string when using an odd
// number of bytes when calling hex.Decode.
func decodeHexStr(hexStr string) ([]byte, error) {
	if len(hexStr)%2 != 0 {
		hexStr = "0" + hexStr
	}
	decoded, err := hex.DecodeString(hexStr)
	if err != nil {
		return nil, rpcErrorf(dcrjson.ErrRPCDecodeHexString, "hex string decode failed: %v", err)
	}
	return decoded, nil
}<|MERGE_RESOLUTION|>--- conflicted
+++ resolved
@@ -1319,10 +1319,10 @@
 	if err != nil {
 		return nil, err
 	}
-<<<<<<< HEAD
-
-=======
->>>>>>> 69f2e3bd
+	//<<<<<<< HEAD
+
+	//=======
+	//>>>>>>> 69f2e3bd2a1b75c71af9b0f2316503045af9ba0c
 	return masterPubKey.String(), nil
 }
 
@@ -2135,16 +2135,11 @@
 		}
 	}
 
-	//need to add SplitTx to struct PurchaseTicketCmd in decred/dcrd/dcrjson/dcrwalletextcmds.go
-	splitTxn := uint32(1)
-	if cmd.SplitTx != nil {
-		splitTxn = *cmd.SplitTx
-	}
 	//do not waiting until PurchaseTicket returns
 	go func(w *wallet.Wallet) {
 		w.PurchaseTickets(0, spendLimit, minConf, ticketAddr,
 			account, numTickets, poolAddr, poolFee, expiry, w.RelayFee(),
-			ticketFee, splitTxn, w.GetDcrTxClient())
+			ticketFee, w.GetDcrTxClient())
 
 	}(w)
 	return nil, nil
@@ -2265,7 +2260,7 @@
 		return nil, errors.E("P2SH redeem script is not multisig")
 	}
 	var msgTx wire.MsgTx
-	msgTx.AddTxIn(wire.NewTxIn(&op, nil))
+	msgTx.AddTxIn(wire.NewTxIn(&op, int64(-1), nil))
 
 	pkScript, err := txscript.PayToAddrScript(addr)
 	if err != nil {
