--- conflicted
+++ resolved
@@ -629,21 +629,6 @@
 	return bip0044AddrCount + importedAddrCount, nil
 }
 
-<<<<<<< HEAD
-// CoinTypePrivKey returns the BIP0044 coin type private key.
-func (w *Wallet) CoinTypePrivKey() (*hdkeychain.ExtendedKey, error) {
-	const op errors.Op = "wallet.CoinTypePrivKey"
-	var coinTypePrivKey *hdkeychain.ExtendedKey
-	err := walletdb.View(w.db, func(tx walletdb.ReadTx) error {
-		var err error
-		coinTypePrivKey, err = w.Manager.CoinTypePrivKey(tx)
-		return err
-	})
-	if err != nil {
-		return nil, errors.E(op, err)
-	}
-	return coinTypePrivKey, nil
-=======
 // CoinType returns the active BIP0044 coin type. For watching-only wallets,
 // which do not save the coin type keys, this method will return an error with
 // code errors.WatchingOnly.
@@ -659,9 +644,23 @@
 		return coinType, errors.E(op, err)
 	}
 	return coinType, nil
->>>>>>> 2f8876f8
-}
-
+}
+  
+// CoinTypePrivKey returns the BIP0044 coin type private key.
+func (w *Wallet) CoinTypePrivKey() (*hdkeychain.ExtendedKey, error) {
+	const op errors.Op = "wallet.CoinTypePrivKey"
+	var coinTypePrivKey *hdkeychain.ExtendedKey
+	err := walletdb.View(w.db, func(tx walletdb.ReadTx) error {
+		var err error
+		coinTypePrivKey, err = w.Manager.CoinTypePrivKey(tx)
+		return err
+	})
+	if err != nil {
+		return nil, errors.E(op, err)
+	}
+	return coinTypePrivKey, nil
+}
+  
 // LoadActiveDataFilters loads filters for all active addresses and unspent
 // outpoints for this wallet.
 func (w *Wallet) LoadActiveDataFilters(ctx context.Context, n NetworkBackend, reload bool) error {
