// Copyright (c) 2013-2016 The btcsuite developers
// Copyright (c) 2015-2017 The Decred developers
// Use of this source code is governed by an ISC
// license that can be found in the LICENSE file.

package wallet

import (
	"fmt"
	"github.com/decred/dcrrpcclient"
	"time"
	"errors"
	"encoding/binary"
	"crypto/rand"

	"github.com/decred/dcrd/blockchain"
	"github.com/decred/dcrd/blockchain/stake"
	"github.com/decred/dcrd/chaincfg"
	"github.com/decred/dcrd/chaincfg/chainec"
	"github.com/decred/dcrd/chaincfg/chainhash"
	"github.com/decred/dcrd/dcrjson"
	"github.com/decred/dcrd/mempool"
	"github.com/decred/dcrd/txscript"
	"github.com/decred/dcrd/wire"
	"github.com/decred/dcrutil"
	"github.com/decred/dcrwallet/apperrors"
	"github.com/decred/dcrwallet/wallet/internal/txsizes"
	"github.com/decred/dcrwallet/wallet/txauthor"
	"github.com/decred/dcrwallet/wallet/txrules"
	"github.com/decred/dcrwallet/wallet/udb"
	"github.com/decred/dcrwallet/walletdb"
	"golang.org/x/crypto/ripemd160"
)

// --------------------------------------------------------------------------------
// Constants and simple functions

const (
	// All transactions have 4 bytes for version, 4 bytes of locktime,
	// 4 bytes of expiry, and 2 varints for the number of inputs and
	// outputs, and 1 varint for the witnesses.
	txOverheadEstimate = 4 + 4 + 4 + 1 + 1 + 1

	// A worst case signature script to redeem a P2PKH output for a
	// compressed pubkey has 73 bytes of the possible DER signature
	// (with no leading 0 bytes for R and S), 33 bytes of compressed serialized pubkey,
	// and data push opcodes for both, plus one byte for the hash type flag
	// appended to the end of the signature.
	sigScriptEstimate = 1 + 73 + 1 + 33 + 1

	// A best case tx input serialization cost is chainhash.HashSize, 4 bytes
	// of output index, 1 byte for tree, 4 bytes of sequence, 16 bytes for
	// fraud proof, 1 varint for the sigscript size, and the estimated
	// signature script size.
	txInEstimate = chainhash.HashSize + 4 + 1 + 4 + 16 + 1 + sigScriptEstimate

	// A P2PKH pkScript contains the following bytes:
	//  - OP_DUP
	//  - OP_HASH160
	//  - OP_DATA_20 + 20 bytes of pubkey hash
	//  - OP_EQUALVERIFY
	//  - OP_CHECKSIG
	pkScriptEstimate = 1 + 1 + 1 + 20 + 1 + 1

	// txOutEstimate is a best case tx output serialization cost is 8 bytes
	// of value, two bytes of version, one byte of varint, and the pkScript
	// size.
	txOutEstimate = 8 + 2 + 1 + pkScriptEstimate

	// singleInputTicketSize is the typical size of a normal P2PKH ticket
	// in bytes when the ticket has one input, rounded up.
	singleInputTicketSize = 300

	// doubleInputTicketSize is the typical size of a normal P2PKH ticket
	// in bytes when the ticket has two inputs, rounded up.
	doubleInputTicketSize = 550

	// defaultTicketFeeLimits is the default byte string for the default
	// fee limits imposed on a ticket.
	defaultTicketFeeLimits = 0x5800

	// maxStandardTxSize is the maximum size allowed for transactions that
	// are considered standard and will therefore be relayed and considered
	// for mining.
	// TODO: import from dcrd.
	maxStandardTxSize = 100000

<<<<<<< HEAD
	// sstxTicketCommitmentEstimate =
	// - version + amount +
	// OP_SSTX OP_DUP OP_HASH160 OP_DATA_20 OP_EQUALVERIFY OP_CHECKSIG
	sstxTicketCommitmentEstimate = 2 + 8 + 1 + 1 + 1 + 1 + 20 + 1 + 1

	// sstxSubsidyCommitmentEstimate =
	// version + amount + OP_RETURN OP_DATA_30
	sstxSubsidyCommitmentEstimate = 2 + 8 + 2 + 30

	// sstxChangeOutputEstimate =
	// version + amount + OP_SSTXCHANGE OP_DUP OP_HASH160 OP_DATA_20
	//	OP_EQUALVERIFY OP_CHECKSIG
	sstxChangeOutputEstimate = 2 + 8 + 1 + 1 + 1 + 1 + 20 + 1 + 1
=======
	// sanityVerifyFlags are the flags used to enable and disable features of
	// the txscript engine used for sanity checking of transactions signed by
	// the wallet.
	sanityVerifyFlags = mempool.BaseStandardVerifyFlags
>>>>>>> 01887b62
)

var (
	// maxTxSize is the maximum size of a transaction we can
	// build with the wallet.
	maxTxSize = chaincfg.MainNetParams.MaxTxSize
)

func estimateTxSize(numInputs, numOutputs int) int {
	return txOverheadEstimate + txInEstimate*numInputs + txOutEstimate*numOutputs
}

// EstimateTxSize is the exported version of estimateTxSize which provides
// an estimate of the tx size based on the number of inputs, outputs, and some
// assumed overhead.
func EstimateTxSize(numInputs, numOutputs int) int {
	return estimateTxSize(numInputs, numOutputs)
}

func feeForSize(incr dcrutil.Amount, sz int) dcrutil.Amount {
	return dcrutil.Amount(1+sz/1000) * incr
}

// FeeForSize is the exported version of feeForSize which returns a fee
// based on the provided feeIncrement and provided size.
func FeeForSize(incr dcrutil.Amount, sz int) dcrutil.Amount {
	return feeForSize(incr, sz)
}

// EstMaxTicketFeeAmount is the estimated max ticket fee to be used for size
// calculation for eligible utxos for ticket purchasing.
const EstMaxTicketFeeAmount = 0.1 * 1e8

// extendedOutPoint is a UTXO with an amount.
type extendedOutPoint struct {
	op       *wire.OutPoint
	amt      int64
	pkScript []byte
}

// --------------------------------------------------------------------------------
// Error Handling

// ErrUnsupportedTransactionType represents an error where a transaction
// cannot be signed as the API only supports spending P2PKH outputs.
var ErrUnsupportedTransactionType = errors.New("Only P2PKH transactions " +
	"are supported")

// ErrNonPositiveAmount represents an error where an amount is
// not positive (either negative, or zero).
var ErrNonPositiveAmount = errors.New("amount is not positive")

// ErrNegativeFee represents an error where a fee is erroneously
// negative.
var ErrNegativeFee = errors.New("fee is negative")

// ErrSStxNotEnoughFunds indicates that not enough funds were available in the
// wallet to purchase a ticket.
var ErrSStxNotEnoughFunds = errors.New("not enough to purchase sstx")

// ErrSStxPriceExceedsSpendLimit indicates that the current ticket price exceeds
// the specified spend maximum spend limit.
var ErrSStxPriceExceedsSpendLimit = errors.New("ticket price exceeds spend limit")

// ErrNoOutsToConsolidate indicates that there were no outputs available
// to compress.
var ErrNoOutsToConsolidate = errors.New("no outputs to consolidate")

// ErrBlockchainReorganizing indicates that the blockchain is currently
// reorganizing.
var ErrBlockchainReorganizing = errors.New("blockchain is currently " +
	"reorganizing")

// ErrTicketPriceNotSet indicates that the wallet was recently connected
// and that the ticket price has not yet been set.
var ErrTicketPriceNotSet = errors.New("ticket price not yet established")

// ErrSStxInputOverflow indicates that too many inputs were used to generate
// a ticket.
var ErrSStxInputOverflow = errors.New("too many inputs to purchase ticket with")

// ErrClientPurchaseTicket is the error returned when the daemon has
// disconnected from the
var ErrClientPurchaseTicket = errors.New("sendrawtransaction failed: the " + "client has been shutdown")


// --------------------------------------------------------------------------------
// Transaction creation

// OutputSelectionAlgorithm specifies the algorithm to use when selecting outputs
// to construct a transaction.
type OutputSelectionAlgorithm uint

const (
	// OutputSelectionAlgorithmDefault describes the default output selection
	// algorithm.  It is not optimized for any particular use case.
	OutputSelectionAlgorithmDefault = iota

	// OutputSelectionAlgorithmAll describes the output selection algorithm of
	// picking every possible availble output.  This is useful for sweeping.
	OutputSelectionAlgorithmAll
)

// NewUnsignedTransaction constructs an unsigned transaction using unspent
// account outputs.
//
// The changeSource parameter is optional and can be nil.  When nil, and if a
// change output should be added, an internal change address is created for the
// account.
func (w *Wallet) NewUnsignedTransaction(outputs []*wire.TxOut, relayFeePerKb dcrutil.Amount, account uint32, minConf int32,
	algo OutputSelectionAlgorithm, changeSource txauthor.ChangeSource) (*txauthor.AuthoredTx, error) {

	var authoredTx *txauthor.AuthoredTx
	var changeSourceUpdates []func(walletdb.ReadWriteTx) error
	err := walletdb.View(w.db, func(dbtx walletdb.ReadTx) error {
		addrmgrNs := dbtx.ReadBucket(waddrmgrNamespaceKey)
		txmgrNs := dbtx.ReadBucket(wtxmgrNamespaceKey)
		_, tipHeight := w.TxStore.MainChainTip(txmgrNs)

		if account != udb.ImportedAddrAccount {
			lastAcct, err := w.Manager.LastAccount(addrmgrNs)
			if err != nil {
				return err
			}
			if account > lastAcct {
				return apperrors.E{
					ErrorCode:   apperrors.ErrAccountNotFound,
					Description: "account not found",
				}
			}
		}

		sourceImpl := w.TxStore.MakeInputSource(txmgrNs, addrmgrNs, account,
			minConf, tipHeight)
		var inputSource txauthor.InputSource
		switch algo {
		case OutputSelectionAlgorithmDefault:
			inputSource = sourceImpl.SelectInputs
		case OutputSelectionAlgorithmAll:
			// Wrap the source with one that always fetches the max amount
			// available and ignores any returned InputSourceErrors.
			inputSource = func(dcrutil.Amount) (dcrutil.Amount, []*wire.TxIn, [][]byte, error) {
				total, inputs, prevScripts, err := sourceImpl.SelectInputs(dcrutil.MaxAmount)
				switch err.(type) {
				case txauthor.InputSourceError:
					err = nil
				}
				return total, inputs, prevScripts, err
			}
		default:
			return fmt.Errorf("unrecognized output selection algorithm %d", algo)
		}

		if changeSource == nil {
			persist := w.deferPersistReturnedChild(&changeSourceUpdates)
			changeSource = w.changeSource(persist, account)
		}

		var err error
		authoredTx, err = txauthor.NewUnsignedTransaction(outputs, relayFeePerKb,
			inputSource, changeSource)
		return err
	})
	if err != nil {
		return nil, err
	}
	if len(changeSourceUpdates) != 0 {
		err = walletdb.Update(w.db, func(tx walletdb.ReadWriteTx) error {
			for _, up := range changeSourceUpdates {
				err := up(tx)
				if err != nil {
					return err
				}
			}
			return nil
		})
	}
	return authoredTx, err
}

// secretSource is an implementation of txauthor.SecretSource for the wallet's
// address manager.
type secretSource struct {
	*udb.Manager
	addrmgrNs walletdb.ReadBucket
	doneFuncs []func()
}

func (s *secretSource) GetKey(addr dcrutil.Address) (chainec.PrivateKey, bool, error) {
	privKey, done, err := s.Manager.PrivateKey(s.addrmgrNs, addr)
	if err != nil {
		return nil, false, err
	}
	s.doneFuncs = append(s.doneFuncs, done)
	return privKey, true, nil
}

func (s *secretSource) GetScript(addr dcrutil.Address) ([]byte, error) {
	script, done, err := s.Manager.RedeemScript(s.addrmgrNs, addr)
	if err != nil {
		return nil, err
	}
	s.doneFuncs = append(s.doneFuncs, done)
	return script, nil
}

// CreatedTx holds the state of a newly-created transaction and the change
// output (if one was added).
type CreatedTx struct {
	MsgTx       *wire.MsgTx
	ChangeAddr  dcrutil.Address
	ChangeIndex int // negative if no change
	Fee         dcrutil.Amount
}

// insertIntoTxMgr inserts a newly created transaction into the tx store
// as unconfirmed.
func (w *Wallet) insertIntoTxMgr(ns walletdb.ReadWriteBucket, msgTx *wire.MsgTx) (*udb.TxRecord, error) {
	// Create transaction record and insert into the db.
	rec, err := udb.NewTxRecordFromMsgTx(msgTx, time.Now())
	if err != nil {
		return nil, dcrjson.ErrInternal
	}

	return rec, w.TxStore.InsertMemPoolTx(ns, rec)
}

func (w *Wallet) insertCreditsIntoTxMgr(tx walletdb.ReadWriteTx,
	msgTx *wire.MsgTx, rec *udb.TxRecord) error {

	addrmgrNs := tx.ReadWriteBucket(waddrmgrNamespaceKey)
	txmgrNs := tx.ReadWriteBucket(wtxmgrNamespaceKey)

	// Check every output to determine whether it is controlled by a wallet
	// key.  If so, mark the output as a credit.
	for i, output := range msgTx.TxOut {
		_, addrs, _, err := txscript.ExtractPkScriptAddrs(output.Version,
			output.PkScript, w.chainParams)
		if err != nil {
			// Non-standard outputs are skipped.
			continue
		}
		for _, addr := range addrs {
			ma, err := w.Manager.Address(addrmgrNs, addr)
			if err == nil {
				// TODO: Credits should be added with the
				// account they belong to, so wtxmgr is able to
				// track per-account balances.
				err = w.TxStore.AddCredit(txmgrNs, rec, nil,
					uint32(i), ma.Internal(), ma.Account())
				if err != nil {
					return err
				}
				err = w.markUsedAddress(tx, ma)
				if err != nil {
					return err
				}
				log.Debugf("Marked address %v used", addr)
				continue
			}

			// Missing addresses are skipped.  Other errors should
			// be propagated.
			code := err.(apperrors.E).ErrorCode
			if code != apperrors.ErrAddressNotFound {
				return err
			}
		}
	}

	return nil
}

// insertMultisigOutIntoTxMgr inserts a multisignature output into the
// transaction store database.
func (w *Wallet) insertMultisigOutIntoTxMgr(ns walletdb.ReadWriteBucket, msgTx *wire.MsgTx,
	index uint32) error {
	// Create transaction record and insert into the db.
	rec, err := udb.NewTxRecordFromMsgTx(msgTx, time.Now())
	if err != nil {
		return err
	}

	return w.TxStore.AddMultisigOut(ns, rec, nil, index)
}

// txToOutputs creates a transaction, selecting previous outputs from an account
// with no less than minconf confirmations, and creates a signed transaction
// that pays to each of the outputs.
func (w *Wallet) txToOutputs(outputs []*wire.TxOut, account uint32, minconf int32,
	randomizeChangeIdx bool) (*txauthor.AuthoredTx, error) {

	chainClient, err := w.requireChainClient()
	if err != nil {
		return nil, err
	}

	return w.txToOutputsInternal(outputs, account, minconf, chainClient,
		randomizeChangeIdx, w.RelayFee())
}

// txToOutputsInternal creates a signed transaction which includes each output
// from outputs.  Previous outputs to reedeem are chosen from the passed
// account's UTXO set and minconf policy. An additional output may be added to
// return change to the wallet.  An appropriate fee is included based on the
// wallet's current relay fee.  The wallet must be unlocked to create the
// transaction.  The address pool passed must be locked and engaged in an
// address pool batch call.
//
// Decred: This func also sends the transaction, and if successful, inserts it
// into the database, rather than delegating this work to the caller as
// btcwallet does.
func (w *Wallet) txToOutputsInternal(outputs []*wire.TxOut, account uint32, minconf int32,
	chainClient *dcrrpcclient.Client, randomizeChangeIdx bool, txFee dcrutil.Amount) (*txauthor.AuthoredTx, error) {

	var atx *txauthor.AuthoredTx
	var changeSourceUpdates []func(walletdb.ReadWriteTx) error
	err := walletdb.View(w.db, func(dbtx walletdb.ReadTx) error {
		addrmgrNs := dbtx.ReadBucket(waddrmgrNamespaceKey)
		txmgrNs := dbtx.ReadBucket(wtxmgrNamespaceKey)

		// Create the unsigned transaction.
		_, tipHeight := w.TxStore.MainChainTip(txmgrNs)
		inputSource := w.TxStore.MakeInputSource(txmgrNs, addrmgrNs, account,
			minconf, tipHeight)
		persist := w.deferPersistReturnedChild(&changeSourceUpdates)
		changeSource := w.changeSource(persist, account)
		var err error
		atx, err = txauthor.NewUnsignedTransaction(outputs, txFee,
			inputSource.SelectInputs, changeSource)
		if err != nil {
			return err
		}

		// Randomize change position, if change exists, before signing.  This
		// doesn't affect the serialize size, so the change amount will still be
		// valid.
		if atx.ChangeIndex >= 0 && randomizeChangeIdx {
			atx.RandomizeChangePosition()
		}

		// Sign the transaction
		secrets := &secretSource{Manager: w.Manager, addrmgrNs: addrmgrNs}
		err = atx.AddAllInputScripts(secrets)
		for _, done := range secrets.doneFuncs {
			done()
		}
		return err
	})
	if err != nil {
		return nil, err
	}

	// Ensure valid signatures were created.
	err = validateMsgTx(atx.Tx, atx.PrevScripts)
	if err != nil {
		return nil, err
	}

	// Warn when spending UTXOs controlled by imported keys created change for
	// the default account.
	if atx.ChangeIndex >= 0 && account == udb.ImportedAddrAccount {
		changeAmount := dcrutil.Amount(atx.Tx.TxOut[atx.ChangeIndex].Value)
		log.Warnf("Spend from imported account produced change: moving"+
			" %v from imported account into default account.", changeAmount)
	}

	rec, err := udb.NewTxRecordFromMsgTx(atx.Tx, time.Now())
	if err != nil {
		return nil, err
	}

	// Use a single DB update to store and publish the transaction.  If the
	// transaction is rejected, the update is rolled back.
	err = walletdb.Update(w.db, func(dbtx walletdb.ReadWriteTx) error {
		for _, up := range changeSourceUpdates {
			err := up(dbtx)
			if err != nil {
				return err
			}
		}

		// TODO: this can be improved by not using the same codepath as notified
		// relevant transactions, since this does a lot of extra work.
		err = w.processTransactionRecord(dbtx, rec, nil, nil)
		if err != nil {
			return err
		}

		_, err = chainClient.SendRawTransaction(atx.Tx, w.AllowHighFees)
		return err
	})
	if err != nil {
		return nil, err
	}

	// Watch for future address usage.
	err = walletdb.View(w.db, func(dbtx walletdb.ReadTx) error {
		return w.watchFutureAddresses(dbtx)
	})
	if err != nil {
		log.Errorf("Failed to watch for future address usage after publishing "+
			"transaction: %v", err)
	}
	return atx, nil
}

// txToMultisig spends funds to a multisig output, partially signs the
// transaction, then returns fund
func (w *Wallet) txToMultisig(account uint32, amount dcrutil.Amount,
	pubkeys []*dcrutil.AddressSecpPubKey, nRequired int8,
	minconf int32) (*CreatedTx, dcrutil.Address, []byte, error) {

	var (
		ctx      *CreatedTx
		addr     dcrutil.Address
		msScript []byte
	)
	err := walletdb.Update(w.db, func(dbtx walletdb.ReadWriteTx) error {
		var err error
		ctx, addr, msScript, err = w.txToMultisigInternal(dbtx,
			account, amount, pubkeys, nRequired, minconf)
		return err
	})
	return ctx, addr, msScript, err
}

func (w *Wallet) txToMultisigInternal(dbtx walletdb.ReadWriteTx, account uint32,
	amount dcrutil.Amount, pubkeys []*dcrutil.AddressSecpPubKey, nRequired int8,
	minconf int32) (*CreatedTx, dcrutil.Address, []byte, error) {

	addrmgrNs := dbtx.ReadWriteBucket(waddrmgrNamespaceKey)
	txmgrNs := dbtx.ReadWriteBucket(wtxmgrNamespaceKey)

	txToMultisigError :=
		func(err error) (*CreatedTx, dcrutil.Address, []byte, error) {
			return nil, nil, nil, err
		}

	chainClient, err := w.requireChainClient()
	if err != nil {
		return txToMultisigError(err)
	}

	w.reorganizingLock.Lock()
	reorg := w.reorganizing
	w.reorganizingLock.Unlock()
	if reorg {
		return txToMultisigError(ErrBlockchainReorganizing)
	}

	// Get current block's height and hash.
	_, topHeight := w.TxStore.MainChainTip(txmgrNs)

	// Add in some extra for fees. TODO In the future, make a better
	// fee estimator.
	var feeEstForTx dcrutil.Amount
	switch {
	case w.chainParams == &chaincfg.MainNetParams:
		feeEstForTx = 5e7
	case w.chainParams == &chaincfg.TestNet2Params:
		feeEstForTx = 5e7
	default:
		feeEstForTx = 3e4
	}
	amountRequired := amount + feeEstForTx

	// Instead of taking reward addresses by arg, just create them now  and
	// automatically find all eligible outputs from all current utxos.
	eligible, err := w.findEligibleOutputsAmount(dbtx, account, minconf,
		amountRequired, topHeight)
	if err != nil {
		return txToMultisigError(err)
	}
	if eligible == nil {
		return txToMultisigError(
			fmt.Errorf("Not enough funds to send to multisig address"))
	}

	msgtx := wire.NewMsgTx()

	// Fill out inputs.
	var forSigning []udb.Credit
	totalInput := dcrutil.Amount(0)
	numInputs := 0
	for _, e := range eligible {
		msgtx.AddTxIn(wire.NewTxIn(&e.OutPoint, nil))
		totalInput += e.Amount
		forSigning = append(forSigning, e)

		numInputs++
	}

	// Insert a multi-signature output, then insert this P2SH
	// hash160 into the address manager and the transaction
	// manager.
	msScript, err := txscript.MultiSigScript(pubkeys, int(nRequired))
	if err != nil {
		return txToMultisigError(err)
	}
	_, err = w.Manager.ImportScript(addrmgrNs, msScript)
	if err != nil {
		// We don't care if we've already used this address.
		if err.(apperrors.E).ErrorCode != apperrors.ErrDuplicateAddress {
			return txToMultisigError(err)
		}
	}
	err = w.TxStore.InsertTxScript(txmgrNs, msScript)
	if err != nil {
		return txToMultisigError(err)
	}
	scAddr, err := dcrutil.NewAddressScriptHash(msScript, w.chainParams)
	if err != nil {
		return txToMultisigError(err)
	}
	p2shScript, err := txscript.PayToAddrScript(scAddr)
	if err != nil {
		return txToMultisigError(err)
	}
	txout := wire.NewTxOut(int64(amount), p2shScript)
	msgtx.AddTxOut(txout)

	// Add change if we need it. The case in which
	// totalInput == amount+feeEst is skipped because
	// we don't need to add a change output in this
	// case.
	feeSize := estimateTxSize(numInputs, 2)
	feeIncrement := w.RelayFee()

	feeEst := feeForSize(feeIncrement, feeSize)

	if totalInput < amount+feeEst {
		return txToMultisigError(fmt.Errorf("Not enough funds to send to " +
			"multisig address after accounting for fees"))
	}
	if totalInput > amount+feeEst {
		pkScript, _, err := w.changeSource(w.persistReturnedChild(dbtx), account)()
		if err != nil {
			return txToMultisigError(err)
		}
		change := totalInput - (amount + feeEst)
		msgtx.AddTxOut(wire.NewTxOut(int64(change), pkScript))
	}

	if err = signMsgTx(msgtx, forSigning, w.Manager, addrmgrNs,
		w.chainParams); err != nil {
		return txToMultisigError(err)
	}

	_, err = chainClient.SendRawTransaction(msgtx, w.AllowHighFees)
	if err != nil {
		return txToMultisigError(err)
	}

	// Request updates from dcrd for new transactions sent to this
	// script hash address.
	utilAddrs := make([]dcrutil.Address, 1)
	utilAddrs[0] = scAddr
	err = chainClient.LoadTxFilter(false, []dcrutil.Address{scAddr}, nil)
	if err != nil {
		return txToMultisigError(err)
	}

	err = w.insertMultisigOutIntoTxMgr(txmgrNs, msgtx, 0)
	if err != nil {
		return txToMultisigError(err)
	}

	ctx := &CreatedTx{
		MsgTx:       msgtx,
		ChangeAddr:  nil,
		ChangeIndex: -1,
	}

	return ctx, scAddr, msScript, nil
}

// validateMsgTx verifies transaction input scripts for tx.  All previous output
// scripts from outputs redeemed by the transaction, in the same order they are
// spent, must be passed in the prevScripts slice.
func validateMsgTx(tx *wire.MsgTx, prevScripts [][]byte) error {
	for i, prevScript := range prevScripts {
		vm, err := txscript.NewEngine(prevScript, tx, i,
			sanityVerifyFlags, txscript.DefaultScriptVersion, nil)
		if err != nil {
			return fmt.Errorf("cannot create script engine: %s", err)
		}
		err = vm.Execute()
		if err != nil {
			return fmt.Errorf("cannot validate transaction: %s", err)
		}
	}
	return nil
}

func validateMsgTxCredits(tx *wire.MsgTx, prevCredits []udb.Credit) error {
	prevScripts := make([][]byte, 0, len(prevCredits))
	for _, c := range prevCredits {
		prevScripts = append(prevScripts, c.PkScript)
	}
	return validateMsgTx(tx, prevScripts)
}

// compressWallet compresses all the utxos in a wallet into a single change
// address. For use when it becomes dusty.
func (w *Wallet) compressWallet(maxNumIns int, account uint32, changeAddr dcrutil.Address) (*chainhash.Hash, error) {
	var hash *chainhash.Hash
	err := walletdb.Update(w.db, func(dbtx walletdb.ReadWriteTx) error {
		var err error
		hash, err = w.compressWalletInternal(dbtx, maxNumIns, account, changeAddr)
		return err
	})
	return hash, err
}

func (w *Wallet) compressWalletInternal(dbtx walletdb.ReadWriteTx, maxNumIns int, account uint32,
	changeAddr dcrutil.Address) (*chainhash.Hash, error) {

	addrmgrNs := dbtx.ReadWriteBucket(waddrmgrNamespaceKey)
	txmgrNs := dbtx.ReadWriteBucket(wtxmgrNamespaceKey)

	chainClient, err := w.requireChainClient()
	if err != nil {
		return nil, err
	}

	w.reorganizingLock.Lock()
	reorg := w.reorganizing
	w.reorganizingLock.Unlock()
	if reorg {
		return nil, ErrBlockchainReorganizing
	}

	// Get current block's height
	_, tipHeight := w.TxStore.MainChainTip(txmgrNs)

	minconf := int32(1)
	eligible, err := w.findEligibleOutputs(dbtx, account, minconf, tipHeight)
	if err != nil {
		return nil, err
	}

	if len(eligible) == 0 {
		return nil, ErrNoOutsToConsolidate
	}

	txInCount := len(eligible)
	if maxNumIns < txInCount {
		txInCount = maxNumIns
	}

	// Get an initial fee estimate based on the number of selected inputs
	// and added outputs, with no change.
	szEst := estimateTxSize(txInCount, 1)
	feeIncrement := w.RelayFee()

	feeEst := feeForSize(feeIncrement, szEst)

	// Check if output address is default, and generate a new adress if needed
	if changeAddr == nil {
		changeAddr, err = w.newChangeAddress(w.persistReturnedChild(dbtx), account)
		if err != nil {
			return nil, err
		}
	}
	pkScript, err := txscript.PayToAddrScript(changeAddr)
	if err != nil {
		return nil, fmt.Errorf("cannot create txout script: %s", err)
	}
	msgtx := wire.NewMsgTx()
	msgtx.AddTxOut(wire.NewTxOut(0, pkScript))
	msgTxSize := msgtx.SerializeSize()
	maximumTxSize := maxTxSize
	if w.chainParams.Net == wire.MainNet {
		maximumTxSize = maxStandardTxSize
	}

	// Add the txins using all the eligible outputs.
	totalAdded := dcrutil.Amount(0)
	count := 0
	var forSigning []udb.Credit
	for _, e := range eligible {
		if count >= maxNumIns {
			break
		}
		// Add the size of a wire.OutPoint
		msgTxSize += txInEstimate
		if msgTxSize > maximumTxSize {
			break
		}
		msgtx.AddTxIn(wire.NewTxIn(&e.OutPoint, nil))
		totalAdded += e.Amount
		forSigning = append(forSigning, e)

		count++
	}

	msgtx.TxOut[0].Value = int64(totalAdded - feeEst)

	if err = signMsgTx(msgtx, forSigning, w.Manager, addrmgrNs,
		w.chainParams); err != nil {
		return nil, err
	}
	if err := validateMsgTxCredits(msgtx, forSigning); err != nil {
		return nil, err
	}

	txSha, err := chainClient.SendRawTransaction(msgtx, w.AllowHighFees)
	if err != nil {
		return nil, err
	}

	// Insert the transaction and credits into the transaction manager.
	rec, err := w.insertIntoTxMgr(txmgrNs, msgtx)
	if err != nil {
		return nil, err
	}
	err = w.insertCreditsIntoTxMgr(dbtx, msgtx, rec)
	if err != nil {
		return nil, err
	}

	log.Infof("Successfully consolidated funds in transaction %v", txSha)

	return txSha, nil
}

// makeTicket creates a ticket from a split transaction output. It can optionally
// create a ticket that pays a fee to a pool if a pool input and pool address are
// passed.
func makeTicket(params *chaincfg.Params, inputPool *extendedOutPoint,
	input *extendedOutPoint, addrVote dcrutil.Address, addrSubsidy dcrutil.Address,
	ticketCost int64, addrPool dcrutil.Address) (*wire.MsgTx, error) {
	mtx := wire.NewMsgTx()

	if addrPool != nil && inputPool != nil {
		txIn := wire.NewTxIn(inputPool.op, []byte{})
		mtx.AddTxIn(txIn)
	}

	txIn := wire.NewTxIn(input.op, []byte{})
	mtx.AddTxIn(txIn)

	// Create a new script which pays to the provided address with an
	// SStx tagged output.
	pkScript, err := txscript.PayToSStx(addrVote)
	if err != nil {
		return nil, err
	}

	txOut := wire.NewTxOut(ticketCost, pkScript)
	txOut.Version = txscript.DefaultScriptVersion
	mtx.AddTxOut(txOut)

	// Obtain the commitment amounts.
	var amountsCommitted []int64
	userSubsidyNullIdx := 0
	if addrPool == nil {
		_, amountsCommitted, err = stake.SStxNullOutputAmounts(
			[]int64{input.amt}, []int64{0}, ticketCost)
		if err != nil {
			return nil, err
		}

	} else {
		_, amountsCommitted, err = stake.SStxNullOutputAmounts(
			[]int64{inputPool.amt, input.amt}, []int64{0, 0}, ticketCost)
		if err != nil {
			return nil, err
		}
		userSubsidyNullIdx = 1
	}

	// Zero value P2PKH addr.
	zeroed := [20]byte{}
	addrZeroed, err := dcrutil.NewAddressPubKeyHash(zeroed[:], params, 0)
	if err != nil {
		return nil, err
	}

	// 2. (Optional) If we're passed a pool address, make an extra
	// commitment to the pool.
	limits := uint16(defaultTicketFeeLimits)
	if addrPool != nil {
		pkScript, err = txscript.GenerateSStxAddrPush(addrPool,
			dcrutil.Amount(amountsCommitted[0]), limits)
		if err != nil {
			return nil, fmt.Errorf("cannot create pool txout script: %s", err)
		}
		txout := wire.NewTxOut(int64(0), pkScript)
		mtx.AddTxOut(txout)

		// Create a new script which pays to the provided address with an
		// SStx change tagged output.
		pkScript, err = txscript.PayToSStxChange(addrZeroed)
		if err != nil {
			return nil, err
		}

		txOut = wire.NewTxOut(0, pkScript)
		txOut.Version = txscript.DefaultScriptVersion
		mtx.AddTxOut(txOut)
	}

	// 3. Create the commitment and change output paying to the user.
	//
	// Create an OP_RETURN push containing the pubkeyhash to send rewards to.
	// Apply limits to revocations for fees while not allowing
	// fees for votes.
	pkScript, err = txscript.GenerateSStxAddrPush(addrSubsidy,
		dcrutil.Amount(amountsCommitted[userSubsidyNullIdx]), limits)
	if err != nil {
		return nil, fmt.Errorf("cannot create user txout script: %s", err)
	}
	txout := wire.NewTxOut(int64(0), pkScript)
	mtx.AddTxOut(txout)

	// Create a new script which pays to the provided address with an
	// SStx change tagged output.
	pkScript, err = txscript.PayToSStxChange(addrZeroed)
	if err != nil {
		return nil, err
	}

	txOut = wire.NewTxOut(0, pkScript)
	txOut.Version = txscript.DefaultScriptVersion
	mtx.AddTxOut(txOut)

	// Make sure we generated a valid SStx.
	if _, err := stake.IsSStx(mtx); err != nil {
		return nil, err
	}

	return mtx, nil
}

// purchaseTickets indicates to the wallet that a ticket should be purchased
// using all currently available funds.  The ticket address parameter in the
// request can be nil in which case the ticket address associated with the
// wallet instance will be used.  Also, when the spend limit in the request is
// greater than or equal to 0, tickets that cost more than that limit will
// return an error that not enough funds are available.
func (w *Wallet) purchaseTicketsSplit(req purchaseTicketRequest) ([]*chainhash.Hash, error) {
	chainClient, err := w.requireChainClient()
	if err != nil {
		return nil, err
	}

	// Ensure the minimum number of required confirmations is positive.
	if req.minConf < 0 {
		return nil, fmt.Errorf("need positive minconf")
	}

	// Perform sanity check on expiry
	tipHeight, err := w.sanityCheckExpiry(req.expiry)
	if err != nil {
		return nil, err
	}

	// addrFunc returns a change address.
	addrFunc := w.fetchAddressFunc()

	// Fetch a new address for creating a split transaction. Then,
	// make a split transaction that contains exact outputs for use
	// in ticket generation. Cache its hash to use below when
	// generating a ticket. The account balance is checked first
	// in case there is not enough money to generate the split
	// even without fees.
	// TODO This can still sometimes fail if the split amount
	// required plus fees for the split is larger than the
	// balance we have, wasting an address. In the future,
	// address this better and prevent address burning.
	account := req.account

	// Get the current ticket price from the daemon.
	ticketPricesF64, err := w.ChainClient().GetStakeDifficulty()
	if err != nil {
		return nil, err
	}
	ticketPrice, err := dcrutil.NewAmount(ticketPricesF64.NextStakeDifficulty)
	if err != nil {
		return nil, err
	}

	// Ensure the ticket price does not exceed the spend limit if set.
	if req.spendLimit >= 0 && ticketPrice > req.spendLimit {
		return nil, ErrSStxPriceExceedsSpendLimit
	}

	// Try to get the pool address from the request. If none exists
	// in the request, try to get the global pool address. Then do
	// the same for pool fees, but check sanity too.
	poolAddress := req.poolAddress
	if poolAddress == nil {
		poolAddress = w.PoolAddress()
	}
	poolFees := req.poolFees
	if poolFees == 0.0 {
		poolFees = w.PoolFees()
	}
	if poolAddress != nil && poolFees == 0.0 {
		return nil, fmt.Errorf("pool address given, but pool fees not set")
	}

	// Make sure that we have enough funds. Calculate different
	// ticket required amounts depending on whether or not a
	// pool output is needed. If the ticket fee increment is
	// unset in the request, use the global ticket fee increment.
	var neededPerTicket, ticketFee dcrutil.Amount
	ticketFeeIncrement := req.ticketFee
	if ticketFeeIncrement == 0 {
		ticketFeeIncrement = w.TicketFeeIncrement()
	}
	if poolAddress == nil {
		ticketFee = (ticketFeeIncrement * singleInputTicketSize) /
			1000
		neededPerTicket = ticketFee + ticketPrice
	} else {
		ticketFee = (ticketFeeIncrement * doubleInputTicketSize) /
			1000
		neededPerTicket = ticketFee + ticketPrice
	}

	// If we need to calculate the amount for a pool fee percentage,
	// do so now.
	var poolFeeAmt dcrutil.Amount
	if poolAddress != nil {
		poolFeeAmt = txrules.StakePoolTicketFee(ticketPrice, ticketFee,
			tipHeight, poolFees, w.ChainParams())
		if poolFeeAmt >= ticketPrice {
			return nil, fmt.Errorf("pool fee amt of %v >= than current "+
				"ticket price of %v", poolFeeAmt, ticketPrice)
		}
	}

	// Make sure this doesn't over spend based on the balance to
	// maintain. This component of the API is inaccessible to the
	// end user through the legacy RPC, so it should only ever be
	// set by internal calls e.g. automatic ticket purchase.
	if req.minBalance > 0 {
		bal, err := w.CalculateAccountBalance(account, req.minConf)
		if err != nil {
			return nil, err
		}

		estimatedFundsUsed := neededPerTicket * dcrutil.Amount(req.numTickets)
		if req.minBalance+estimatedFundsUsed > bal.Spendable {
			notEnoughFundsStr := fmt.Sprintf("not enough funds; balance to "+
				"maintain is %v and estimated cost is %v (resulting in %v "+
				"funds needed) but wallet account %v only has %v",
				req.minBalance.ToCoin(), estimatedFundsUsed.ToCoin(),
				req.minBalance.ToCoin()+estimatedFundsUsed.ToCoin(),
				account, bal.Spendable.ToCoin())
			log.Debugf("%s", notEnoughFundsStr)
			return nil, txauthor.InsufficientFundsError{}
		}
	}

	// Fetch the single use split address to break tickets into, to
	// immediately be consumed as tickets.
	//
	// This opens a write transaction.
	splitTxAddr, err := w.NewInternalAddress(req.account, WithGapPolicyWrap())
	if err != nil {
		return nil, err
	}

	// Create the split transaction by using txToOutputs. This varies
	// based upon whether or not the user is using a stake pool or not.
	// For the default stake pool implementation, the user pays out the
	// first ticket commitment of a smaller amount to the pool, while
	// paying themselves with the larger ticket commitment.
	var splitOuts []*wire.TxOut
	for i := 0; i < req.numTickets; i++ {
		// No pool used.
		if poolAddress == nil {
			pkScript, err := txscript.PayToAddrScript(splitTxAddr)
			if err != nil {
				return nil, fmt.Errorf("cannot create txout script: %s", err)
			}

			splitOuts = append(splitOuts,
				wire.NewTxOut(int64(neededPerTicket), pkScript))
		} else {
			// Stake pool used.
			userAmt := neededPerTicket - poolFeeAmt
			poolAmt := poolFeeAmt

			// Pool amount.
			pkScript, err := txscript.PayToAddrScript(splitTxAddr)
			if err != nil {
				return nil, fmt.Errorf("cannot create txout script: %s", err)
			}

			splitOuts = append(splitOuts, wire.NewTxOut(int64(poolAmt), pkScript))

			// User amount.
			pkScript, err = txscript.PayToAddrScript(splitTxAddr)
			if err != nil {
				return nil, fmt.Errorf("cannot create txout script: %s", err)
			}

			splitOuts = append(splitOuts, wire.NewTxOut(int64(userAmt), pkScript))
		}

	}

	txFeeIncrement := req.txFee
	if txFeeIncrement == 0 {
		txFeeIncrement = w.RelayFee()
	}
	splitTx, err := w.txToOutputsInternal(splitOuts, account, req.minConf,
		chainClient, false, txFeeIncrement)
	if err != nil {
		return nil, fmt.Errorf("failed to send split transaction: %v", err)
	}

	// After tickets are created and published, watch for future addresses used
	// by the split tx and any published tickets.
	defer func() {
		err := walletdb.View(w.db, func(tx walletdb.ReadTx) error {
			return w.watchFutureAddresses(tx)
		})
		if err != nil {
			log.Errorf("Failed to watch for future addresses after ticket "+
				"purchases: %v", err)
		}
	}()

	// Generate the tickets individually.
	ticketHashes := make([]*chainhash.Hash, 0, req.numTickets)
	for i := 0; i < req.numTickets; i++ {
		// Generate the extended outpoints that we need to use for ticket
		// inputs. There are two inputs for pool tickets corresponding to the
		// fees and the user subsidy, while user-handled tickets have only one
		// input.
		var eopPool, eop *extendedOutPoint
		if poolAddress == nil {
			txOut := splitTx.Tx.TxOut[i]

			eop = &extendedOutPoint{
				op: &wire.OutPoint{
					Hash:  splitTx.Tx.TxHash(),
					Index: uint32(i),
					Tree:  wire.TxTreeRegular,
				},
				amt:      txOut.Value,
				pkScript: txOut.PkScript,
			}
		} else {
			poolIdx := i * 2
			poolTxOut := splitTx.Tx.TxOut[poolIdx]
			userIdx := i*2 + 1
			txOut := splitTx.Tx.TxOut[userIdx]

			eopPool = &extendedOutPoint{
				op: &wire.OutPoint{
					Hash:  splitTx.Tx.TxHash(),
					Index: uint32(poolIdx),
					Tree:  wire.TxTreeRegular,
				},
				amt:      poolTxOut.Value,
				pkScript: poolTxOut.PkScript,
			}
			eop = &extendedOutPoint{
				op: &wire.OutPoint{
					Hash:  splitTx.Tx.TxHash(),
					Index: uint32(userIdx),
					Tree:  wire.TxTreeRegular,
				},
				amt:      txOut.Value,
				pkScript: txOut.PkScript,
			}
		}

		// If the user hasn't specified a voting address
		// to delegate voting to, just use an address from
		// this wallet. Check the passed address from the
		// request first, then check the ticket address
		// stored from the configuation. Finally, generate
		// an address.
		var addrVote, addrSubsidy dcrutil.Address
		err := walletdb.Update(w.db, func(dbtx walletdb.ReadWriteTx) error {
			addrVote = req.ticketAddr
			if addrVote == nil {
				addrVote = w.ticketAddress
				if addrVote == nil {
					addrVote, err = addrFunc(w.persistReturnedChild(dbtx), req.account)
					if err != nil {
						return err
					}
				}
			}

			addrSubsidy, err = addrFunc(w.persistReturnedChild(dbtx), req.account)
			return err
		})
		if err != nil {
			return ticketHashes, err
		}

		// Generate the ticket msgTx and sign it.
		ticket, err := makeTicket(w.chainParams, eopPool, eop, addrVote,
			addrSubsidy, int64(ticketPrice), poolAddress)
		if err != nil {
			return ticketHashes, err
		}
		var forSigning []udb.Credit
		if eopPool != nil {
			eopPoolCredit := udb.Credit{
				OutPoint:     *eopPool.op,
				BlockMeta:    udb.BlockMeta{},
				Amount:       dcrutil.Amount(eopPool.amt),
				PkScript:     eopPool.pkScript,
				Received:     time.Now(),
				FromCoinBase: false,
			}
			forSigning = append(forSigning, eopPoolCredit)
		}
		eopCredit := udb.Credit{
			OutPoint:     *eop.op,
			BlockMeta:    udb.BlockMeta{},
			Amount:       dcrutil.Amount(eop.amt),
			PkScript:     eop.pkScript,
			Received:     time.Now(),
			FromCoinBase: false,
		}
		forSigning = append(forSigning, eopCredit)

		// Set the expiry.
		ticket.Expiry = uint32(req.expiry)

		err = walletdb.View(w.db, func(tx walletdb.ReadTx) error {
			ns := tx.ReadBucket(waddrmgrNamespaceKey)
			return signMsgTx(ticket, forSigning, w.Manager, ns, w.chainParams)
		})
		if err != nil {
			return ticketHashes, err
		}
		err = validateMsgTxCredits(ticket, forSigning)
		if err != nil {
			return ticketHashes, err
		}

		rec, err := udb.NewTxRecordFromMsgTx(ticket, time.Now())
		if err != nil {
			return ticketHashes, err
		}

		// Open a DB update to insert and publish the transaction.  If
		// publishing fails, the update is rolled back.
		var ticketHash *chainhash.Hash
		err = walletdb.Update(w.db, func(dbtx walletdb.ReadWriteTx) error {
			err = w.processTransactionRecord(dbtx, rec, nil, nil)
			if err != nil {
				return err
			}
			ticketHash, err = chainClient.SendRawTransaction(ticket, w.AllowHighFees)
			return err
		})
		if err != nil {
			return ticketHashes, err
		}
		ticketHashes = append(ticketHashes, ticketHash)
		log.Infof("Successfully sent SStx purchase transaction %v", ticketHash)
	}

	return ticketHashes, nil
}

func (w *Wallet) purchaseTicketsSimple(req purchaseTicketRequest) ([]*chainhash.Hash, error) {
	chainClient, err := w.requireChainClient()
	if err != nil {
		return nil, err
	}

	// Ensure that the minimum number of confirmations is greater than -1
	if req.minConf < 0 {
		return nil, fmt.Errorf("Required number of confirmations should be greater than -1")
	}

	// Perform sanity check on enquiry
	tipHeight, err := w.sanityCheckExpiry(req.expiry)
	if err != nil {
		return nil, err
	}

	// Get Change address func
	addrFunc := w.fetchAddressFunc()

	// Try to get the pool address from the request. If none exists
	// in the request, try to get the global pool address. Then do
	// the same for pool fees, but check sanity too.
	poolAddress := req.poolAddress
	if poolAddress == nil {
	    poolAddress = w.PoolAddress()
	}
	poolFees := req.poolFees
	if poolFees == 0.0 {
	    poolFees = w.PoolFees()
	}
	if poolAddress != nil && poolFees == 0.0 {
	    return nil, fmt.Errorf("pool address given, but pool fees not set")
	}

	ticketPricesF64, err := w.ChainClient().GetStakeDifficulty()
	if err != nil {
		return nil, err
	}

	ticketPrice, err := dcrutil.NewAmount(ticketPricesF64.NextStakeDifficulty)
	if err != nil {
		return nil, err
	}

	ticketFee := req.ticketFee
	if ticketFee == 0 {
		ticketFee = w.TicketFeeIncrement()
	}

	var amountNeeded dcrutil.Amount
	if poolAddress == nil {
		ticketFee = (ticketFee * singleInputTicketSize) /
		   1000
	   amountNeeded = ticketFee + ticketPrice
	} else {
		ticketFee = (ticketFee * doubleInputTicketSize) /
		   1000
	   amountNeeded = ticketFee + ticketPrice
	}

	// Ensure the ticket price does not exceed the spend limit if set
	if req.spendLimit >= 0 && ticketPrice > req.spendLimit {
		return nil, ErrSStxPriceExceedsSpendLimit
	}

	ticketAddress := req.ticketAddr
	if ticketAddress == nil {
		if w.ticketAddress != nil {
			ticketAddress = w.ticketAddress
		} else {
			err = walletdb.Update(w.db, func(dbtx walletdb.ReadWriteTx) error {
				var err error
				ticketAddress, err = addrFunc(w.persistReturnedChild(dbtx), req.account)
				return err
			})
			if err != nil {
				return nil, err
			}
		}
	}

	// Create Address/Amount Pair
	addrAmountPair := map[string]dcrutil.Amount{
		ticketAddress.String(): ticketPrice,
	}

	var eligibleOutputs []udb.Credit
	err = walletdb.View(w.db, func(dbtx walletdb.ReadTx) error {
		eligibleOutputs, err = w.findEligibleOutputsAmount(dbtx, req.account, req.minConf, amountNeeded, tipHeight)
		return err
	})

	if err != nil {
		return nil, err
	}

	if len(eligibleOutputs) == 0 {
		return nil, ErrSStxNotEnoughFunds
	}
	if len(eligibleOutputs) > stake.MaxInputsPerSStx {
		return nil, ErrSStxInputOverflow
	}

	outs := []dcrjson.SStxCommitOut{}
	inputs := []dcrjson.SStxInput{}
	usedCredits := []udb.Credit{}
	inputSum := int64(0)
	outputSum := int64(0)
	for i, credit := range eligibleOutputs {
		var newAddress dcrutil.Address
		err = walletdb.Update(w.db, func(dbtx walletdb.ReadWriteTx) error {
			newAddress, err = addrFunc(w.persistReturnedChild(dbtx), req.account)
			return err
		})
		if err != nil {
			return nil, err
		}

		creditAmount := int64(credit.Amount)
		inputSum += creditAmount

		newInput := dcrjson.SStxInput{
			Txid: credit.Hash.String(),
			Vout: credit.Index,
			Tree: credit.Tree,
			Amt:  creditAmount,
		}

		inputs = append(inputs, newInput)
		usedCredits = append(usedCredits, credit)

		// All credits used that are not the last credit.
		if outputSum+creditAmount <= int64(ticketPrice) {
			// Use a random address if the change amount is
			// unspendable. This is the case if it's not
			// the last credit.
			newChangeAddress, err := randomAddress(w.chainParams)
			if err != nil {
				return nil, err
			}

			cout := dcrjson.SStxCommitOut{
				Addr:       newAddress.String(),
				CommitAmt:  creditAmount,
				ChangeAddr: newChangeAddress.String(),
				ChangeAmt:  0,
			}
			outs = append(outs, cout)
			outputSum += creditAmount
		} else {
			// We've gone over what we needed to use and
			// so we'll have to change to pop in the
			// last output.

			estSize := estimateSSTxSize(i)
			var feeIncrement dcrutil.Amount
			feeIncrement = w.TicketFeeIncrement()

			fee := feeForSize(feeIncrement, estSize)

			// Not enough funds after taking fee into account.
			// Should retry instead of failing, Decred TODO
			totalWithThisCredit := creditAmount + outputSum
			if (totalWithThisCredit - int64(fee) - int64(ticketPrice)) < 0 {
				return nil, ErrSStxNotEnoughFunds
			}

			remaining := int64(ticketPrice) - outputSum
			change := creditAmount - remaining - int64(fee)

			var newChangeAddress dcrutil.Address
			err = walletdb.Update(w.db, func(dbtx walletdb.ReadWriteTx) error {
				newChangeAddress, err = addrFunc(w.persistReturnedChild(dbtx), req.account)
				return err
			})

			out := dcrjson.SStxCommitOut{
				Addr:       newAddress.String(),
				CommitAmt:  creditAmount - change,
				ChangeAddr: newChangeAddress.String(),
				ChangeAmt:  change,
			}
			outs = append(outs, out)
			outputSum += remaining + change

			break
		}
	}

	if len(inputs) == 0 {
		return nil, ErrSStxNotEnoughFunds
	}

	tx, err := w.txToSStx(addrAmountPair, usedCredits, inputs, outs, req.account, req.minConf)
	if err != nil {
		switch {
		case err == ErrNonPositiveAmount:
			return nil, fmt.Errorf("Need positive amount")
		default:
			return nil, err
		}
	}

	ticketHash, err := chainClient.SendRawTransaction(tx.MsgTx, w.AllowHighFees)
	if err != nil {
		return nil, ErrClientPurchaseTicket
	}

	// Insert the transaction and credits into the transaction manager.
	err = walletdb.Update(w.db, func(dbtx walletdb.ReadWriteTx) error {
		var err error
		var rec *udb.TxRecord

		rwBucket := dbtx.ReadWriteBucket(wtxmgrNamespaceKey)
		rec, err = w.insertIntoTxMgr(rwBucket, tx.MsgTx)

		if err != nil {
			return err
		}

		err = w.insertCreditsIntoTxMgr(dbtx, tx.MsgTx, rec)
		return err
	})

	if err != nil {
		return nil, err
	}

	txTemp := dcrutil.NewTx(tx.MsgTx)
	// The ticket address may be for another wallet. Don't insert the
	// ticket into the stake manager unless we actually own output zero
	// of it. If this is the case, the chainntfns.go handlers will
	// automatically insert it.
	err = walletdb.View(w.db, func(dbtx walletdb.ReadTx) error {
		rBucket := dbtx.ReadBucket(waddrmgrNamespaceKey)
		_, err := w.Manager.Address(rBucket, ticketAddress)
		return err
	})
	if err != nil {
		return nil, err
	}

	err = walletdb.Update(w.db, func(dbtx walletdb.ReadWriteTx) error {
		rwBucket := dbtx.ReadWriteBucket(waddrmgrNamespaceKey)
		return w.StakeMgr.InsertSStx(rwBucket, txTemp)
	})
	if err != nil {
		return nil, err
	}

	log.Infof("Successfully sent SStx purchase transaction %v", ticketHash)
	// Func is expected to return a slice
	ticketHashSlice := make([]*chainhash.Hash, 0)
	ticketHashSlice = append(ticketHashSlice, ticketHash)

	return ticketHashSlice, nil
}

// purchaseTickets calls the purchaseTicketsSplit or purchaseTicketsSimple functons
// depending on the UseSplitTransaction config variable
func (w *Wallet) purchaseTickets(req purchaseTicketRequest) ([]*chainhash.Hash, error) {
	if req.noSplitTransaction {
		return w.purchaseTicketsSimple(req)
	}
	return w.purchaseTicketsSplit(req)
}

// txToSStx creates a raw SStx transaction sending the amounts for each
// address/amount pair and fee to each address and the miner.  minconf
// specifies the minimum number of confirmations required before an
// unspent output is eligible for spending. Leftover input funds not sent
// to addr or as a fee for the miner are sent to a newly generated
// address. If change is needed to return funds back to an owned
// address, changeUtxo will point to a unconfirmed (height = -1, zeroed
// block hash) Utxo.  ErrInsufficientFunds is returned if there are not
// enough eligible unspent outputs to create the transaction.
func (w *Wallet) txToSStx(pair map[string]dcrutil.Amount,
	inputCredits []udb.Credit, inputs []dcrjson.SStxInput,
	payouts []dcrjson.SStxCommitOut, account uint32, minconf int32) (*CreatedTx, error) {

	var tx *CreatedTx
	err := walletdb.Update(w.db, func(dbtx walletdb.ReadWriteTx) error {
		var err error
		tx, err = w.txToSStxInternal(dbtx, pair, inputCredits, inputs,
			payouts)
		return err
	})
	return tx, err
}

func (w *Wallet) txToSStxInternal(dbtx walletdb.ReadWriteTx, pair map[string]dcrutil.Amount,
	inputCredits []udb.Credit, inputs []dcrjson.SStxInput,
	payouts []dcrjson.SStxCommitOut) (tx *CreatedTx, err error) {

	// Quit if the blockchain is reorganizing.
	w.reorganizingLock.Lock()
	reorg := w.reorganizing
	w.reorganizingLock.Unlock()
	if reorg {
		return nil, ErrBlockchainReorganizing
	}

	if len(inputs) != len(payouts) {
		return nil, fmt.Errorf("input and payout must have the same length")
	}

	// create new empty msgTx
	msgtx := wire.NewMsgTx()
	var minAmount dcrutil.Amount
	// create tx output from pair addr given
	for addrStr, amt := range pair {
		if amt <= 0 {
			return nil, ErrNonPositiveAmount
		}
		minAmount += amt
		addr, err := dcrutil.DecodeAddress(addrStr)
		if err != nil {
			return nil, fmt.Errorf("cannot decode address: %s", err)
		}

		// Add output to spend amt to addr.
		pkScript, err := txscript.PayToSStx(addr)
		if err != nil {
			return nil, fmt.Errorf("cannot create txout script: %s", err)
		}
		txout := wire.NewTxOut(int64(amt), pkScript)

		msgtx.AddTxOut(txout)
	}
	// totalAdded is the total amount from utxos
	totalAdded := dcrutil.Amount(0)

	// Range over all eligible utxos to add all to sstx inputs
	for _, input := range inputs {
		txHash, err := chainhash.NewHashFromStr(input.Txid)
		if err != nil {
			return nil, dcrjson.ErrDecodeHexString
		}

		if !(input.Tree == wire.TxTreeRegular ||
			input.Tree == wire.TxTreeStake) {
			return nil, dcrjson.Error{
				Code:    dcrjson.ErrInvalidParameter.Code,
				Message: "Invalid parameter, tx tree must be regular or stake",
			}
		}

		prevOut := wire.NewOutPoint(txHash, input.Vout, input.Tree)
		msgtx.AddTxIn(wire.NewTxIn(prevOut, nil))
		totalAdded += dcrutil.Amount(input.Amt)
	}

	if totalAdded < minAmount {
		return nil, ErrSStxNotEnoughFunds
	}

	var changeAddr dcrutil.Address

	for i := range inputs {
		// Add the OP_RETURN commitment amounts and payout to
		// addresses.
		var addr dcrutil.Address

		if payouts[i].Addr == "" {
			var err error
			addr, err = w.newChangeAddress(w.persistReturnedChild(dbtx),
				udb.DefaultAccountNum)
			if err != nil {
				return nil, err
			}
		} else {
			addr, err = dcrutil.DecodeAddress(payouts[i].Addr)
			if err != nil {
				return nil, fmt.Errorf("cannot decode address: %s", err)
			}

			// Ensure the address is one of the supported types and that
			// the network encoded with the address matches the network the
			// server is currently on.
			switch addr.(type) {
			case *dcrutil.AddressPubKeyHash:
			default:
				return nil, dcrjson.ErrInvalidAddressOrKey
			}
		}

		// Create an OP_RETURN push containing the pubkeyhash to send rewards to.
		// Apply limits to revocations for fees while not allowing
		// fees for votes.
		// Revocations (foremost byte)
		// 0x58 = 01 (Enabled)  010100 = 0x18 or 24
		//                              (2^24 or 16777216 atoms fee allowance)
		//                                 --> 0.16777216 coins
		// Votes (last byte)
		// 0x00 = 00 (Disabled) 000000
		limits := uint16(0x5800)
		pkScript, err := txscript.GenerateSStxAddrPush(addr,
			dcrutil.Amount(payouts[i].CommitAmt), limits)
		if err != nil {
			return nil, fmt.Errorf("cannot create txout script: %s", err)
		}
		txout := wire.NewTxOut(int64(0), pkScript)
		msgtx.AddTxOut(txout)

		// Add change to txouts.
		if payouts[i].ChangeAddr == "" {
			var err error
			changeAddr, err = w.newChangeAddress(w.persistReturnedChild(dbtx),
				udb.DefaultAccountNum)
			if err != nil {
				return nil, err
			}
		} else {
			a, err := dcrutil.DecodeAddress(payouts[i].ChangeAddr)
			if err != nil {
				return nil, err
			}
			// Ensure the address is one of the supported types and that
			// the network encoded with the address matches the network the
			// server is currently on.
			switch a.(type) {
			case *dcrutil.AddressPubKeyHash:
			case *dcrutil.AddressScriptHash:
			default:
				return nil, dcrjson.ErrInvalidAddressOrKey
			}
			changeAddr = a
		}

		err = addSStxChange(msgtx,
			dcrutil.Amount(payouts[i].ChangeAmt),
			changeAddr)
		if err != nil {
			return nil, err
		}

	}
	if _, err := stake.IsSStx(msgtx); err != nil {
		return nil, err
	}
	err = walletdb.View(w.db, func(dbtx walletdb.ReadTx) error {
		addrmgrNs := dbtx.ReadBucket(waddrmgrNamespaceKey)
		return signMsgTx(msgtx, inputCredits, w.Manager, addrmgrNs, w.chainParams)
	})
	if err != nil {
		return nil, err
	}
	if err := validateMsgTxCredits(msgtx, inputCredits); err != nil {
		return nil, err
	}
	info := &CreatedTx{
		MsgTx:       msgtx,
		ChangeAddr:  nil,
		ChangeIndex: -1,
	}

	// TODO: Add to the stake manager

	return info, nil
}

// txToSSGen ...
// DECRED TODO
func (w *Wallet) txToSSGen(ticketHash chainhash.Hash, blockHash chainhash.Hash,
	height int64, votebits uint16) (*CreatedTx, error) {
	w.reorganizingLock.Lock()
	reorg := w.reorganizing
	w.reorganizingLock.Unlock()
	if reorg {
		return nil, ErrBlockchainReorganizing
	}

	return nil, nil
}

// txToSSRtx ...
// DECRED TODO
func (w *Wallet) txToSSRtx(ticketHash chainhash.Hash) (*CreatedTx, error) {
	w.reorganizingLock.Lock()
	reorg := w.reorganizing
	w.reorganizingLock.Unlock()
	if reorg {
		return nil, ErrBlockchainReorganizing
	}

	return nil, nil
}

// addSStxChange adds a new output with the given amount and address, and
// randomizes the index (and returns it) of the newly added output.
func addSStxChange(msgtx *wire.MsgTx, change dcrutil.Amount,
	changeAddr dcrutil.Address) error {
	pkScript, err := txscript.PayToSStxChange(changeAddr)
	if err != nil {
		return fmt.Errorf("cannot create txout script: %s", err)
	}
	msgtx.AddTxOut(wire.NewTxOut(int64(change), pkScript))

	return nil
}

func (w *Wallet) findEligibleOutputs(dbtx walletdb.ReadTx, account uint32, minconf int32,
	currentHeight int32) ([]udb.Credit, error) {

	addrmgrNs := dbtx.ReadBucket(waddrmgrNamespaceKey)
	txmgrNs := dbtx.ReadBucket(wtxmgrNamespaceKey)

	unspent, err := w.TxStore.UnspentOutputs(txmgrNs)
	if err != nil {
		return nil, err
	}

	// TODO: Eventually all of these filters (except perhaps output locking)
	// should be handled by the call to UnspentOutputs (or similar).
	// Because one of these filters requires matching the output script to
	// the desired account, this change depends on making wtxmgr a waddrmgr
	// dependancy and requesting unspent outputs for a single account.
	eligible := make([]udb.Credit, 0, len(unspent))
	for i := range unspent {
		output := unspent[i]

		// Only include this output if it meets the required number of
		// confirmations.  Coinbase transactions must have have reached
		// maturity before their outputs may be spent.
		if !confirmed(minconf, output.Height, currentHeight) {
			continue
		}

		// Locked unspent outputs are skipped.
		if w.LockedOutpoint(output.OutPoint) {
			continue
		}

		// Filter out unspendable outputs, that is, remove those that
		// (at this time) are not P2PKH outputs.  Other inputs must be
		// manually included in transactions and sent (for example,
		// using createrawtransaction, signrawtransaction, and
		// sendrawtransaction).
		class, addrs, _, err := txscript.ExtractPkScriptAddrs(
			txscript.DefaultScriptVersion, output.PkScript, w.chainParams)
		if err != nil || len(addrs) != 1 {
			continue
		}

		// Make sure everything we're trying to spend is actually mature.
		switch {
		case class == txscript.StakeSubmissionTy:
			continue
		case class == txscript.StakeGenTy:
			target := int32(w.chainParams.CoinbaseMaturity)
			if !confirmed(target, output.Height, currentHeight) {
				continue
			}
		case class == txscript.StakeRevocationTy:
			target := int32(w.chainParams.CoinbaseMaturity)
			if !confirmed(target, output.Height, currentHeight) {
				continue
			}
		case class == txscript.StakeSubChangeTy:
			target := int32(w.chainParams.SStxChangeMaturity)
			if !confirmed(target, output.Height, currentHeight) {
				continue
			}
		case class == txscript.PubKeyHashTy:
			if output.FromCoinBase {
				target := int32(w.chainParams.CoinbaseMaturity)
				if !confirmed(target, output.Height, currentHeight) {
					continue
				}
			}
		default:
			continue
		}

		// Only include the output if it is associated with the passed
		// account.
		//
		// TODO: Handle multisig outputs by determining if enough of the
		// addresses are controlled.
		addrAcct, err := w.Manager.AddrAccount(addrmgrNs, addrs[0])
		if err != nil || addrAcct != account {
			continue
		}

		eligible = append(eligible, *output)
	}
	return eligible, nil
}

// FindEligibleOutputs is the exported version of findEligibleOutputs (which
// tried to find unspent outputs that pass a maturity check).
func (w *Wallet) FindEligibleOutputs(account uint32, minconf int32, currentHeight int32) ([]udb.Credit, error) {
	var unspentOutputs []udb.Credit
	err := walletdb.View(w.db, func(dbtx walletdb.ReadTx) error {
		var err error
		unspentOutputs, err = w.findEligibleOutputs(dbtx, account, minconf, currentHeight)
		return err
	})
	return unspentOutputs, err
}

// findEligibleOutputsAmount uses wtxmgr to find a number of unspent
// outputs while doing maturity checks there.
func (w *Wallet) findEligibleOutputsAmount(dbtx walletdb.ReadTx, account uint32, minconf int32,
	amount dcrutil.Amount, currentHeight int32) ([]udb.Credit, error) {

	addrmgrNs := dbtx.ReadBucket(waddrmgrNamespaceKey)
	txmgrNs := dbtx.ReadBucket(wtxmgrNamespaceKey)

	unspent, err := w.TxStore.UnspentOutputsForAmount(txmgrNs, addrmgrNs,
		amount, currentHeight, minconf, false, account)
	if err != nil {
		return nil, err
	}

	eligible := make([]udb.Credit, 0, len(unspent))
	for i := range unspent {
		output := unspent[i]

		// Locked unspent outputs are skipped.
		if w.LockedOutpoint(output.OutPoint) {
			continue
		}

		// Filter out unspendable outputs, that is, remove those that
		// (at this time) are not P2PKH outputs.  Other inputs must be
		// manually included in transactions and sent (for example,
		// using createrawtransaction, signrawtransaction, and
		// sendrawtransaction).
		class, addrs, _, err := txscript.ExtractPkScriptAddrs(
			txscript.DefaultScriptVersion, output.PkScript, w.chainParams)
		if err != nil ||
			!(class == txscript.PubKeyHashTy ||
				class == txscript.StakeGenTy ||
				class == txscript.StakeRevocationTy ||
				class == txscript.StakeSubChangeTy) {
			continue
		}

		// Only include the output if it is associated with the passed
		// account.  There should only be one address since this is a
		// P2PKH script.
		addrAcct, err := w.Manager.AddrAccount(addrmgrNs, addrs[0])
		if err != nil || addrAcct != account {
			continue
		}

		eligible = append(eligible, *output)
	}

	return eligible, nil
}

// signMsgTx sets the SignatureScript for every item in msgtx.TxIn.
// It must be called every time a msgtx is changed.
// Only P2PKH outputs are supported at this point.
func signMsgTx(msgtx *wire.MsgTx, prevOutputs []udb.Credit,
	mgr *udb.Manager, addrmgrNs walletdb.ReadBucket, chainParams *chaincfg.Params) error {
	if len(prevOutputs) != len(msgtx.TxIn) {
		return fmt.Errorf(
			"Number of prevOutputs (%d) does not match number of tx inputs (%d)",
			len(prevOutputs), len(msgtx.TxIn))
	}
	for i, output := range prevOutputs {
		// Errors don't matter here, as we only consider the
		// case where len(addrs) == 1.
		_, addrs, _, _ := txscript.ExtractPkScriptAddrs(
			txscript.DefaultScriptVersion, output.PkScript, chainParams)
		if len(addrs) != 1 {
			continue
		}
		apkh, ok := addrs[0].(*dcrutil.AddressPubKeyHash)
		if !ok {
			return ErrUnsupportedTransactionType
		}

		privKey, done, err := mgr.PrivateKey(addrmgrNs, apkh)
		if err != nil {
			return err
		}
		defer done()

		sigscript, err := txscript.SignatureScript(msgtx, i, output.PkScript,
			txscript.SigHashAll, privKey, true)
		if err != nil {
			return fmt.Errorf("cannot create sigscript: %s", err)
		}
		msgtx.TxIn[i].SignatureScript = sigscript
	}

	return nil
}

// signVoteOrRevocation signs a vote or revocation, specified by the isVote
// argument.  This signs the transaction by modifying tx's input scripts.
func (w *Wallet) signVoteOrRevocation(addrmgrNs walletdb.ReadBucket, ticketPurchase, tx *wire.MsgTx, isVote bool) error {
	// Create a slice of functions to run after the retreived secrets are no
	// longer needed.
	doneFuncs := make([]func(), 0, len(tx.TxIn))
	defer func() {
		for _, done := range doneFuncs {
			done()
		}
	}()

	// Prepare functions to look up private key and script secrets so signing
	// can be performed.
	var getKey txscript.KeyClosure = func(addr dcrutil.Address) (chainec.PrivateKey, bool, error) {
		address, err := w.Manager.Address(addrmgrNs, addr)
		if err != nil {
			return nil, false, err
		}

		pka, ok := address.(udb.ManagedPubKeyAddress)
		if !ok {
			return nil, false, errors.New("address is not a pubkey address")
		}

		key, done, err := w.Manager.PrivateKey(addrmgrNs, addr)
		if err != nil {
			return nil, false, err
		}
		doneFuncs = append(doneFuncs, done)

		return key, pka.Compressed(), nil
	}
	var getScript txscript.ScriptClosure = func(addr dcrutil.Address) ([]byte, error) {
		script, done, err := w.Manager.RedeemScript(addrmgrNs, addr)
		if err != nil {
			return nil, err
		}
		doneFuncs = append(doneFuncs, done)
		return script, nil
	}

	// Revocations only contain one input, which is the input that must be
	// signed.  The first input for a vote is the stakebase and the second input
	// must be signed.
	inputToSign := 0
	if isVote {
		inputToSign = 1
	}

	// Sign the input.
	redeemTicketScript := ticketPurchase.TxOut[0].PkScript
	signedScript, err := txscript.SignTxOutput(w.chainParams, tx, inputToSign,
		redeemTicketScript, txscript.SigHashAll, getKey, getScript,
		tx.TxIn[inputToSign].SignatureScript, chainec.ECTypeSecp256k1)
	if err != nil {
		return err
	}
	if isVote {
		tx.TxIn[0].SignatureScript = w.chainParams.StakeBaseSigScript
	}
	tx.TxIn[inputToSign].SignatureScript = signedScript

	return nil
}

// signVote signs a vote transaction.  This modifies the input scripts pointed
// to by the vote transaction.
func (w *Wallet) signVote(addrmgrNs walletdb.ReadBucket, ticketPurchase, vote *wire.MsgTx) error {
	return w.signVoteOrRevocation(addrmgrNs, ticketPurchase, vote, true)
}

// signRevocation signs a revocation transaction.  This modifes the input
// scripts pointed to by the revocation transaction.
func (w *Wallet) signRevocation(addrmgrNs walletdb.ReadBucket, ticketPurchase, revocation *wire.MsgTx) error {
	return w.signVoteOrRevocation(addrmgrNs, ticketPurchase, revocation, false)
}

// newVoteScript generates a voting script from the passed VoteBits, for
// use in a vote.
func newVoteScript(voteBits stake.VoteBits) ([]byte, error) {
	b := make([]byte, 2+len(voteBits.ExtendedBits))
	binary.LittleEndian.PutUint16(b[0:2], voteBits.Bits)
	copy(b[2:], voteBits.ExtendedBits[:])
	return txscript.GenerateProvablyPruneableOut(b)
}

// createUnsignedVote creates an unsigned vote transaction that votes using the
// ticket specified by a ticket purchase hash and transaction with the provided
// vote bits.  The block height and hash must be of the previous block the vote
// is voting on.
func createUnsignedVote(ticketHash *chainhash.Hash, ticketPurchase *wire.MsgTx,
	blockHeight int32, blockHash *chainhash.Hash, voteBits stake.VoteBits,
	subsidyCache *blockchain.SubsidyCache, params *chaincfg.Params) (*wire.MsgTx, error) {

	// Parse the ticket purchase transaction to determine the required output
	// destinations for vote rewards or revocations.
	ticketPayKinds, ticketHash160s, ticketValues, _, _, _ :=
		stake.TxSStxStakeOutputInfo(ticketPurchase)

	// Calculate the subsidy for votes at this height.
	subsidy := blockchain.CalcStakeVoteSubsidy(subsidyCache, int64(blockHeight),
		params)

	// Calculate the output values from this vote using the subsidy.
	voteRewardValues := stake.CalculateRewards(ticketValues,
		ticketPurchase.TxOut[0].Value, subsidy)

	// Begin constructing the vote transaction.
	vote := wire.NewMsgTx()

	// Add stakebase input to the vote.
	stakebaseOutPoint := wire.NewOutPoint(&chainhash.Hash{}, ^uint32(0),
		wire.TxTreeRegular)
	stakebaseInput := wire.NewTxIn(stakebaseOutPoint, nil)
	stakebaseInput.ValueIn = subsidy
	vote.AddTxIn(stakebaseInput)

	// Votes reference the ticket purchase with the second input.
	ticketOutPoint := wire.NewOutPoint(ticketHash, 0, wire.TxTreeStake)
	vote.AddTxIn(wire.NewTxIn(ticketOutPoint, nil))

	// The first output references the previous block the vote is voting on.
	// This function never errors.
	blockRefScript, _ := txscript.GenerateSSGenBlockRef(*blockHash,
		uint32(blockHeight))
	vote.AddTxOut(wire.NewTxOut(0, blockRefScript))

	// The second output contains the votebits encode as a null data script.
	voteScript, err := newVoteScript(voteBits)
	if err != nil {
		return nil, err
	}
	vote.AddTxOut(wire.NewTxOut(0, voteScript))

	// All remaining outputs pay to the output destinations and amounts tagged
	// by the ticket purchase.
	for i, hash160 := range ticketHash160s {
		scriptFn := txscript.PayToSSGenPKHDirect
		if ticketPayKinds[i] { // P2SH
			scriptFn = txscript.PayToSSGenSHDirect
		}
		// Error is checking for a nil hash160, just ignore it.
		script, _ := scriptFn(hash160)
		vote.AddTxOut(wire.NewTxOut(voteRewardValues[i], script))
	}

	return vote, nil
}

// createUnsignedRevocation creates an unsigned revocation transaction that
// revokes a missed or expired ticket.  Revocations must carry a relay fee and
// this function can error if the revocation contains no suitable output to
// decrease the estimated relay fee from.
func createUnsignedRevocation(ticketHash *chainhash.Hash, ticketPurchase *wire.MsgTx, feePerKB dcrutil.Amount) (*wire.MsgTx, error) {
	// Parse the ticket purchase transaction to determine the required output
	// destinations for vote rewards or revocations.
	ticketPayKinds, ticketHash160s, ticketValues, _, _, _ :=
		stake.TxSStxStakeOutputInfo(ticketPurchase)

	// Calculate the output values for the revocation.  Revocations do not
	// contain any subsidy.
	revocationValues := stake.CalculateRewards(ticketValues,
		ticketPurchase.TxOut[0].Value, 0)

	// Begin constructing the revocation transaction.
	revocation := wire.NewMsgTx()

	// Revocations reference the ticket purchase with the first (and only)
	// input.
	ticketOutPoint := wire.NewOutPoint(ticketHash, 0, wire.TxTreeStake)
	revocation.AddTxIn(wire.NewTxIn(ticketOutPoint, nil))

	// All remaining outputs pay to the output destinations and amounts tagged
	// by the ticket purchase.
	for i, hash160 := range ticketHash160s {
		scriptFn := txscript.PayToSSRtxPKHDirect
		if ticketPayKinds[i] { // P2SH
			scriptFn = txscript.PayToSSRtxSHDirect
		}
		// Error is checking for a nil hash160, just ignore it.
		script, _ := scriptFn(hash160)
		revocation.AddTxOut(wire.NewTxOut(revocationValues[i], script))
	}

	// Revocations must pay a fee but do so by decreasing one of the output
	// values instead of increasing the input value and using a change output.
	// Calculate the estimated signed serialize size.
	sizeEstimate := txsizes.EstimateSerializeSize(1, revocation.TxOut, false)
	feeEstimate := txrules.FeeForSerializeSize(feePerKB, sizeEstimate)

	// Reduce the output value of one of the outputs to accomodate for the relay
	// fee.  To avoid creating dust outputs, a suitable output value is reduced
	// by the fee estimate only if it is large enough to not create dust.  This
	// code does not currently handle reducing the output values of multiple
	// commitment outputs to accomodate for the fee.
	for _, output := range revocation.TxOut {
		if dcrutil.Amount(output.Value) > feeEstimate {
			amount := dcrutil.Amount(output.Value) - feeEstimate
			if !txrules.IsDustAmount(amount, len(output.PkScript), feePerKB) {
				output.Value = int64(amount)
				return revocation, nil
			}
		}
	}
	return nil, errors.New("no suitable revocation outputs to pay relay fee")
}


// sanityCheckExpiry performs a sanity check on expiry
// returns  tipHeight and error
func (w *Wallet) sanityCheckExpiry(expiry int32) (int32, error) {
	// Need a positive or zero expiry that is higher than the next block to
	// generate.
	if expiry < 0 {
		return 0, fmt.Errorf("need positive expiry")
	}
	// Perform a sanity check on expiry.
	var tipHeight int32
	err := walletdb.View(w.db, func(tx walletdb.ReadTx) error {
		ns := tx.ReadBucket(wtxmgrNamespaceKey)
		_, tipHeight = w.TxStore.MainChainTip(ns)
		return nil
	})
	if err != nil {
		return tipHeight, err
	}
	if expiry <= tipHeight+1 && expiry > 0 {
		return tipHeight, fmt.Errorf("need expiry that is beyond next height ("+
			"given: %v, next height %v)", expiry, tipHeight+1)
	}
	return tipHeight, err
}

// fetchAddressFunc returns a change address
func (w *Wallet) fetchAddressFunc() func(persistReturnedChildFunc, uint32) (dcrutil.Address, error) {
	addrFunc := w.newChangeAddress
	if w.addressReuse {
		xpub := w.addressBuffers[udb.DefaultAccountNum].albExternal.branchXpub
		addr, err := deriveChildAddress(xpub, 0, w.chainParams)
		addrFunc = func(persistReturnedChildFunc, uint32) (dcrutil.Address, error) {
			return addr, err
		}
	}
	return addrFunc
}

func estimateSSTxSize(numInputs int) int {
	return txOverheadEstimate + txInEstimate*numInputs +
		sstxTicketCommitmentEstimate +
		(sstxSubsidyCommitmentEstimate+
			sstxChangeOutputEstimate)*numInputs
}

// randomAddress returns a random address. Mainly used for 0-value (unspendable)
// OP_SSTXCHANGE tagged outputs.
func randomAddress(params *chaincfg.Params) (dcrutil.Address, error) {
	b := make([]byte, ripemd160.Size)
	_, err := rand.Read(b)
	if err != nil {
		return nil, err
	}

	return dcrutil.NewAddressPubKeyHash(b, params, chainec.ECTypeSecp256k1)
}<|MERGE_RESOLUTION|>--- conflicted
+++ resolved
@@ -85,7 +85,6 @@
 	// TODO: import from dcrd.
 	maxStandardTxSize = 100000
 
-<<<<<<< HEAD
 	// sstxTicketCommitmentEstimate =
 	// - version + amount +
 	// OP_SSTX OP_DUP OP_HASH160 OP_DATA_20 OP_EQUALVERIFY OP_CHECKSIG
@@ -99,12 +98,10 @@
 	// version + amount + OP_SSTXCHANGE OP_DUP OP_HASH160 OP_DATA_20
 	//	OP_EQUALVERIFY OP_CHECKSIG
 	sstxChangeOutputEstimate = 2 + 8 + 1 + 1 + 1 + 1 + 20 + 1 + 1
-=======
 	// sanityVerifyFlags are the flags used to enable and disable features of
 	// the txscript engine used for sanity checking of transactions signed by
 	// the wallet.
 	sanityVerifyFlags = mempool.BaseStandardVerifyFlags
->>>>>>> 01887b62
 )
 
 var (
